#include <ATen/native/BinaryOps.h>

#include <type_traits>

#include <ATen/ATen.h>
#include <ATen/Dispatch.h>
#include <ATen/MemoryOverlap.h>
#include <ATen/NativeFunctions.h>
#include <ATen/native/TensorIterator.h>

#include <torch/library.h>

namespace at {
namespace meta {

TORCH_META_FUNC2(add, Tensor) (
  const Tensor& self, const Tensor& other, const Scalar& alpha
) {
  build_borrowing_binary_op(maybe_get_output(), self, other);
  native::alpha_check(dtype(), alpha);
}

TORCH_META_FUNC2(sub, Tensor) (
  const Tensor& self, const Tensor& other, const Scalar& alpha
) {
  native::sub_check(self, other);
  build_borrowing_binary_op(maybe_get_output(), self, other);
  native::alpha_check(dtype(), alpha);
}

TORCH_META_FUNC2(mul, Tensor) (
  const Tensor& self, const Tensor& other
) {
  build_borrowing_binary_op(maybe_get_output(), self, other);
}

TORCH_META_FUNC2(div, Tensor) (const Tensor& self, const Tensor& other) {
  build_borrowing_binary_float_op(maybe_get_output(), self, other);
}

TORCH_META_FUNC2(div, Tensor_mode) (const Tensor& self, const Tensor& other, c10::optional<c10::string_view> rounding_mode) {
  if (!rounding_mode.has_value()) {
    build_borrowing_binary_float_op(maybe_get_output(), self, other);
  // NOLINTNEXTLINE(bugprone-branch-clone)
  } else if (*rounding_mode == "trunc") {
    build_borrowing_binary_op(maybe_get_output(), self, other);
  } else if (*rounding_mode == "floor") {
    build_borrowing_binary_op(maybe_get_output(), self, other);
  } else {
    TORCH_CHECK(false,
        "div expected rounding_mode to be one of None, 'trunc', or 'floor' "
        "but found '", *rounding_mode, "'");
  }
}

TORCH_META_FUNC(special_xlog1py) (const Tensor& self, const Tensor& other) {
  build_borrowing_binary_float_op(maybe_get_output(), self, other);
}

TORCH_META_FUNC(special_zeta) (const Tensor& self, const Tensor& other) {
  build_borrowing_binary_float_op(maybe_get_output(), self, other);
}

TORCH_META_FUNC2(copysign, Tensor) (
  const Tensor& self, const Tensor& other
) {
  build_borrowing_binary_float_op(maybe_get_output(), self, other);
}

TORCH_META_FUNC(heaviside) (
  const Tensor& self, const Tensor& other
) {
  TORCH_CHECK(!self.is_complex() && !other.is_complex() &&
              (maybe_get_output().defined() ? !maybe_get_output().is_complex() : true),
              "heaviside is not yet implemented for complex tensors.");
  TORCH_CHECK(self.dtype() == other.dtype() &&
              (maybe_get_output().defined() ? maybe_get_output().dtype() == self.dtype() : true),
              "heaviside is not yet implemented for tensors with different dtypes.");

  build_binary_op(maybe_get_output(), self, other);
}

TORCH_META_FUNC(atan2) (const Tensor& self, const Tensor& other) {
  build_borrowing_binary_float_op(maybe_get_output(), self, other);
}

TORCH_META_FUNC2(remainder, Tensor)(const Tensor& self, const Tensor& other) {
  build_borrowing_binary_op(maybe_get_output(), self, other);
}

TORCH_META_FUNC2(bitwise_left_shift, Tensor) (
  const Tensor& self, const Tensor& other
) {
  build_borrowing_binary_op(maybe_get_output(), self, other);
}

TORCH_META_FUNC2(bitwise_right_shift, Tensor) (
  const Tensor& self, const Tensor& other
) {
  build_borrowing_binary_op(maybe_get_output(), self, other);
}

TORCH_META_FUNC2(bitwise_or, Tensor) (const Tensor& self, const Tensor& other) {
  build_borrowing_binary_op(maybe_get_output(), self, other);
}

<<<<<<< HEAD
TORCH_META_FUNC2(bitwise_and, Tensor) (const Tensor& self, const Tensor& other) {
  build_borrowing_binary_op(maybe_get_output(), self, other);
}

TORCH_META_FUNC2(bitwise_or, Tensor) (const Tensor& self, const Tensor& other) {
=======
TORCH_META_FUNC2(bitwise_xor, Tensor) (const Tensor& self, const Tensor& other) {
>>>>>>> b5eaa5f2
  build_borrowing_binary_op(maybe_get_output(), self, other);
}

TORCH_META_FUNC2(fmod, Tensor) (const Tensor& self, const Tensor& other) {
  build_borrowing_binary_op(maybe_get_output(), self, other);
}

TORCH_META_FUNC2(xlogy, Tensor) (const Tensor& self, const Tensor& other) {
  build_borrowing_binary_float_op(maybe_get_output(), self, other);
}

TORCH_META_FUNC(logit_backward) (const Tensor& grad_output, const Tensor& input, c10::optional<double> eps) {
  build_borrowing_binary_op(maybe_get_output(), grad_output, input);
}

TORCH_META_FUNC(sigmoid_backward) (const Tensor& grad_output, const Tensor& output) {
  build_borrowing_binary_op(maybe_get_output(), grad_output, output);
}

TORCH_META_FUNC(tanh_backward) (const Tensor& grad_output, const Tensor& output) {
  build_borrowing_binary_op(maybe_get_output(), grad_output, output);
}

// These are normal binary ops that preserve dtype
#define CREATE_BINARY_META_FUNC(func)                                 \
  TORCH_META_FUNC(func) (const Tensor& self, const Tensor& other) {   \
    build_borrowing_binary_op(maybe_get_output(), self, other);                 \
  }

CREATE_BINARY_META_FUNC(logaddexp);
CREATE_BINARY_META_FUNC(logaddexp2);
CREATE_BINARY_META_FUNC(gcd);
CREATE_BINARY_META_FUNC(lcm);
CREATE_BINARY_META_FUNC(hypot);
CREATE_BINARY_META_FUNC(igamma);
CREATE_BINARY_META_FUNC(igammac);
CREATE_BINARY_META_FUNC(nextafter);

TORCH_META_FUNC(maximum) (const Tensor& self, const Tensor& other) {
  TORCH_CHECK(!self.is_complex() && !other.is_complex(), "maximum not implemented for complex tensors.");
  build_borrowing_binary_op(maybe_get_output(), self, other);
}

TORCH_META_FUNC(minimum) (const Tensor& self, const Tensor& other) {
  TORCH_CHECK(!self.is_complex() && !other.is_complex(), "minimum not implemented for complex tensors.");
  build_borrowing_binary_op(maybe_get_output(), self, other);
}

TORCH_META_FUNC(fmax) (const Tensor& self, const Tensor& other) {
    TORCH_CHECK(!self.is_complex() && !other.is_complex(), "fmax not implemented for complex tensors.");
    build_binary_op(maybe_get_output(), self, other);
}

TORCH_META_FUNC(fmin) (const Tensor& self, const Tensor& other) {
    TORCH_CHECK(!self.is_complex() && !other.is_complex(), "fmin not implemented for complex tensors.");
    build_binary_op(maybe_get_output(), self, other);
}

} // namespace meta


namespace native {

// NOLINTNEXTLINE(cppcoreguidelines-avoid-non-const-global-variables)
DEFINE_DISPATCH(add_stub);
// NOLINTNEXTLINE(cppcoreguidelines-avoid-non-const-global-variables)
DEFINE_DISPATCH(add_clamp_stub);
// NOLINTNEXTLINE(cppcoreguidelines-avoid-non-const-global-variables)
DEFINE_DISPATCH(sub_stub);
// NOLINTNEXTLINE(cppcoreguidelines-avoid-non-const-global-variables)
DEFINE_DISPATCH(mul_stub);
// NOLINTNEXTLINE(cppcoreguidelines-avoid-non-const-global-variables)
DEFINE_DISPATCH(div_true_stub);
// NOLINTNEXTLINE(cppcoreguidelines-avoid-non-const-global-variables)
DEFINE_DISPATCH(div_floor_stub);
// NOLINTNEXTLINE(cppcoreguidelines-avoid-non-const-global-variables)
DEFINE_DISPATCH(div_trunc_stub);
// NOLINTNEXTLINE(cppcoreguidelines-avoid-non-const-global-variables)
DEFINE_DISPATCH(remainder_stub);
// NOLINTNEXTLINE(cppcoreguidelines-avoid-non-const-global-variables)
DEFINE_DISPATCH(atan2_stub);
// NOLINTNEXTLINE(cppcoreguidelines-avoid-non-const-global-variables)
DEFINE_DISPATCH(bitwise_and_stub);
// NOLINTNEXTLINE(cppcoreguidelines-avoid-non-const-global-variables)
DEFINE_DISPATCH(bitwise_or_stub);
// NOLINTNEXTLINE(cppcoreguidelines-avoid-non-const-global-variables)
DEFINE_DISPATCH(bitwise_xor_stub);
// NOLINTNEXTLINE(cppcoreguidelines-avoid-non-const-global-variables)
DEFINE_DISPATCH(lshift_stub);
// NOLINTNEXTLINE(cppcoreguidelines-avoid-non-const-global-variables)
DEFINE_DISPATCH(rshift_stub);
// NOLINTNEXTLINE(cppcoreguidelines-avoid-non-const-global-variables)
DEFINE_DISPATCH(logical_and_stub);
// NOLINTNEXTLINE(cppcoreguidelines-avoid-non-const-global-variables)
DEFINE_DISPATCH(logical_or_stub);
// NOLINTNEXTLINE(cppcoreguidelines-avoid-non-const-global-variables)
DEFINE_DISPATCH(logical_xor_stub);
// NOLINTNEXTLINE(cppcoreguidelines-avoid-non-const-global-variables)
DEFINE_DISPATCH(lt_stub);
// NOLINTNEXTLINE(cppcoreguidelines-avoid-non-const-global-variables)
DEFINE_DISPATCH(le_stub);
// NOLINTNEXTLINE(cppcoreguidelines-avoid-non-const-global-variables)
DEFINE_DISPATCH(gt_stub);
// NOLINTNEXTLINE(cppcoreguidelines-avoid-non-const-global-variables)
DEFINE_DISPATCH(ge_stub);
// NOLINTNEXTLINE(cppcoreguidelines-avoid-non-const-global-variables)
DEFINE_DISPATCH(eq_stub);
// NOLINTNEXTLINE(cppcoreguidelines-avoid-non-const-global-variables)
DEFINE_DISPATCH(ne_stub);
// NOLINTNEXTLINE(cppcoreguidelines-avoid-non-const-global-variables)
DEFINE_DISPATCH(sigmoid_backward_stub);
// NOLINTNEXTLINE(cppcoreguidelines-avoid-non-const-global-variables)
DEFINE_DISPATCH(logit_backward_stub);
// NOLINTNEXTLINE(cppcoreguidelines-avoid-non-const-global-variables)
DEFINE_DISPATCH(tanh_backward_stub);
// NOLINTNEXTLINE(cppcoreguidelines-avoid-non-const-global-variables)
DEFINE_DISPATCH(maximum_stub);
// NOLINTNEXTLINE(cppcoreguidelines-avoid-non-const-global-variables)
DEFINE_DISPATCH(minimum_stub);
// NOLINTNEXTLINE(cppcoreguidelines-avoid-non-const-global-variables)
DEFINE_DISPATCH(fmax_stub);
// NOLINTNEXTLINE(cppcoreguidelines-avoid-non-const-global-variables)
DEFINE_DISPATCH(fmin_stub);
// NOLINTNEXTLINE(cppcoreguidelines-avoid-non-const-global-variables)
DEFINE_DISPATCH(fmod_stub);
// NOLINTNEXTLINE(cppcoreguidelines-avoid-non-const-global-variables)
DEFINE_DISPATCH(logaddexp_stub);
// NOLINTNEXTLINE(cppcoreguidelines-avoid-non-const-global-variables)
DEFINE_DISPATCH(logaddexp2_stub);
// NOLINTNEXTLINE(cppcoreguidelines-avoid-non-const-global-variables)
DEFINE_DISPATCH(gcd_stub);
// NOLINTNEXTLINE(cppcoreguidelines-avoid-non-const-global-variables)
DEFINE_DISPATCH(lcm_stub);
// NOLINTNEXTLINE(cppcoreguidelines-avoid-non-const-global-variables)
DEFINE_DISPATCH(hypot_stub);
// NOLINTNEXTLINE(cppcoreguidelines-avoid-non-const-global-variables)
DEFINE_DISPATCH(igamma_stub);
// NOLINTNEXTLINE(cppcoreguidelines-avoid-non-const-global-variables)
DEFINE_DISPATCH(igammac_stub);
// NOLINTNEXTLINE(cppcoreguidelines-avoid-non-const-global-variables)
DEFINE_DISPATCH(nextafter_stub);
// NOLINTNEXTLINE(cppcoreguidelines-avoid-non-const-global-variables)
DEFINE_DISPATCH(heaviside_stub);
// NOLINTNEXTLINE(cppcoreguidelines-avoid-non-const-global-variables)
DEFINE_DISPATCH(copysign_stub);
// NOLINTNEXTLINE(cppcoreguidelines-avoid-non-const-global-variables)
DEFINE_DISPATCH(xlogy_stub);
DEFINE_DISPATCH(xlog1py_stub);
DEFINE_DISPATCH(zeta_stub);

TORCH_IMPL_FUNC(add_out) (
  const Tensor& self, const Tensor& other, const Scalar& alpha, const Tensor& result
) {
  add_stub(device_type(), *this, alpha);
  TORCH_INTERNAL_ASSERT(result.scalar_type() == output().dtype());
}

TORCH_IMPL_FUNC(sub_out) (
  const Tensor& self, const Tensor& other, const Scalar& alpha, const Tensor& result
) {
  sub_stub(device_type(), *this, alpha);
  TORCH_INTERNAL_ASSERT(result.scalar_type() == output().dtype());
}

TORCH_IMPL_FUNC(mul_out) (
  const Tensor& self, const Tensor& other, const Tensor& result
) {
  mul_stub(device_type(), *this);
}

TORCH_IMPL_FUNC(div_out) (const Tensor& self, const Tensor& other, const Tensor& result) {
  div_true_stub(device_type(), *this);
}

TORCH_IMPL_FUNC(div_out_mode) (
  const Tensor& self, const Tensor& other, c10::optional<c10::string_view> rounding_mode, const Tensor& result
) {
  if (!rounding_mode.has_value()) {
    div_true_stub(device_type(), *this);
  } else if (*rounding_mode == "trunc") {
    div_trunc_stub(device_type(), *this);
  } else if (*rounding_mode == "floor") {
    div_floor_stub(device_type(), *this);
  }
}

TORCH_IMPL_FUNC(logit_backward_out) (const Tensor& grad_output, const Tensor& input, c10::optional<double> eps, const Tensor& result) {
  logit_backward_stub(device_type(), *this, Scalar(eps ? eps.value() : -1.0));
}

TORCH_IMPL_FUNC(sigmoid_backward_out) (const Tensor& grad_output, const Tensor& output, const Tensor& result) {
  sigmoid_backward_stub(device_type(), *this);
}

TORCH_IMPL_FUNC(special_xlog1py_out) (const Tensor& self, const Tensor& other, const Tensor& result) {
  xlog1py_stub(device_type(), *this);
}

TORCH_IMPL_FUNC(special_zeta_out) (const Tensor& self, const Tensor& other, const Tensor& result) {
  zeta_stub(device_type(), *this);
}

TORCH_IMPL_FUNC(tanh_backward_out) (const Tensor& grad_output, const Tensor& output, const Tensor& result) {
  tanh_backward_stub(device_type(), *this);
}

#define CREATE_BINARY_TORCH_IMPL_FUNC(func_out, func_stub)                                                    \
TORCH_IMPL_FUNC(func_out) (const Tensor& self, const Tensor& other, const Tensor& result) {  \
  func_stub(device_type(), *this);                                                           \
}

CREATE_BINARY_TORCH_IMPL_FUNC(bitwise_and_out, bitwise_and_stub);
CREATE_BINARY_TORCH_IMPL_FUNC(bitwise_or_out, bitwise_or_stub);
CREATE_BINARY_TORCH_IMPL_FUNC(bitwise_xor_out, bitwise_xor_stub);
CREATE_BINARY_TORCH_IMPL_FUNC(maximum_out, maximum_stub);
CREATE_BINARY_TORCH_IMPL_FUNC(minimum_out, minimum_stub);
CREATE_BINARY_TORCH_IMPL_FUNC(fmax_out, fmax_stub);
CREATE_BINARY_TORCH_IMPL_FUNC(fmin_out, fmin_stub);
CREATE_BINARY_TORCH_IMPL_FUNC(fmod_out, fmod_stub);
CREATE_BINARY_TORCH_IMPL_FUNC(logaddexp_out, logaddexp_stub);
CREATE_BINARY_TORCH_IMPL_FUNC(logaddexp2_out, logaddexp2_stub);
CREATE_BINARY_TORCH_IMPL_FUNC(gcd_out, gcd_stub);
CREATE_BINARY_TORCH_IMPL_FUNC(lcm_out, lcm_stub);
CREATE_BINARY_TORCH_IMPL_FUNC(hypot_out, hypot_stub);
CREATE_BINARY_TORCH_IMPL_FUNC(igamma_out, igamma_stub);
CREATE_BINARY_TORCH_IMPL_FUNC(igammac_out, igammac_stub);
CREATE_BINARY_TORCH_IMPL_FUNC(nextafter_out, nextafter_stub);
CREATE_BINARY_TORCH_IMPL_FUNC(remainder_out, remainder_stub);
CREATE_BINARY_TORCH_IMPL_FUNC(xlogy_out, xlogy_stub);

Tensor special_xlog1py(const Scalar& x, const Tensor& y) {
  return at::special_xlog1py(wrapped_scalar_tensor(x), y);
}

Tensor special_xlog1py(const Tensor& x, const Scalar& y) {
  return at::special_xlog1py(x, wrapped_scalar_tensor(y));
}

Tensor& special_xlog1py_out(const Scalar& self, const Tensor& other, Tensor& result) {
  return at::special_xlog1py_out(result, wrapped_scalar_tensor(self), other);
}

Tensor& special_xlog1py_out(const Tensor& self, const Scalar& other, Tensor& result) {
  return at::special_xlog1py_out(result, self, wrapped_scalar_tensor(other));
}

Tensor special_zeta(const Scalar& x, const Tensor& y) {
  return at::special_zeta(wrapped_scalar_tensor(x), y);
}

Tensor special_zeta(const Tensor& x, const Scalar& y) {
  return at::special_zeta(x, wrapped_scalar_tensor(y));
}

Tensor& special_zeta_out(const Scalar& self, const Tensor& other, Tensor& result) {
  return at::special_zeta_out(result, wrapped_scalar_tensor(self), other);
}

Tensor& special_zeta_out(const Tensor& self, const Scalar& other, Tensor& result) {
  return at::special_zeta_out(result, self, wrapped_scalar_tensor(other));
}

TORCH_IMPL_FUNC(atan2_out) (const Tensor& self, const Tensor& other, const Tensor& result) {
  atan2_stub(device_type(), *this);
}

Tensor& add_relu_impl(
    Tensor& result, const Tensor& self, const Tensor& other, const Scalar& alpha) {
  auto iter = TensorIterator::binary_op(result, self, other);
  Scalar min_val;
  Scalar max_val;
  if (self.dtype() == at::kInt) {
    min_val = 0;
    max_val = std::numeric_limits<int32_t>::max();
  } else if (self.dtype() == at::kLong) {
    min_val = 0;
    max_val = std::numeric_limits<int64_t>::max();
  } else if (self.dtype() == at::kShort) {
    min_val = 0;
    max_val = std::numeric_limits<int16_t>::max();
  } else if (self.dtype() == at::kChar) {
    min_val = 0;
    max_val = std::numeric_limits<int8_t>::max();
  } else if (self.dtype() == at::kFloat) {
    min_val = 0.0;
    max_val = std::numeric_limits<float>::max();
  } else if (self.dtype() == at::kDouble) {
    min_val = 0.0;
    max_val = std::numeric_limits<double>::max();
  } else {
    TORCH_INTERNAL_ASSERT(
        "Unsupported datatype for add_relu:", self.dtype().name());
  }

  result = iter.output();
  add_clamp_stub(iter.device_type(), iter, alpha, min_val, max_val);
  return result;
}

Tensor& add_relu_out(const Tensor& self, const Tensor& other, const Scalar& alpha, Tensor& result) {
  return add_relu_impl(result, self, other, alpha);
}

Tensor add_relu(const Tensor& self, const Tensor& other, const Scalar& alpha) {
  Tensor result;
  return add_relu_impl(result, self, other, alpha);
}

Tensor& add_relu_(Tensor& self, const Tensor& other, const Scalar& alpha) {
  return add_relu_impl(self, self, other, alpha);
}

TORCH_IMPL_FUNC(copysign_out) (
  const Tensor& self, const Tensor& other, const Tensor& result
) {
  copysign_stub(device_type(), *this);
}

Tensor copysign(const Tensor& self, const Scalar& other) {
  // redispatch!
  return at::copysign(self, wrapped_scalar_tensor(other));
}

Tensor& copysign_(Tensor& self, const Scalar& other) {
  // redispatch!
  return self.copysign_(wrapped_scalar_tensor(other));
}

Tensor& copysign_out(const Tensor& self, const Scalar& other, Tensor& result) {
  // redispatch!
  return at::copysign_out(result, self, wrapped_scalar_tensor(other));
}

// WARNING: There doesn't appear to be any testing for this function
// with sparse self input.
Tensor div(const Tensor& self, const Scalar& other) {
  return self.div(wrapped_scalar_tensor(other)); // redispatch!
}

// WARNING: This function, with a sparse self, is currently only
// exercised by DistributedDataParallelTest.test_sparse_gradients
// (you need to exercise it from C++, because this overload is never
// used for Python)
Tensor& div_(Tensor& self, const Scalar& other) {
  return self.div_(wrapped_scalar_tensor(other)); // redispatch!
}

Tensor div(const Tensor& self, const Scalar& other, c10::optional<c10::string_view> rounding_mode) {
  return self.div(wrapped_scalar_tensor(other), std::move(rounding_mode)); // redispatch!
}

Tensor& div_(Tensor& self, const Scalar& other, c10::optional<c10::string_view> rounding_mode) {
  return self.div_(wrapped_scalar_tensor(other), std::move(rounding_mode)); // redispatch!
}

// divide, alias for div
Tensor& divide_out(const Tensor& self, const Tensor& other, Tensor& result) {
  return at::div_out(result, self, other);
}

Tensor divide(const Tensor& self, const Tensor& other) {
  return self.div(other);
}

Tensor& divide_(Tensor& self, const Tensor& other) {
  return self.div_(other);
}

Tensor divide(const Tensor& self, const Scalar& other) {
  return self.div(other);
}

Tensor& divide_(Tensor& self, const Scalar& other) {
  return self.div_(other);
}

Tensor& divide_out(const Tensor& self, const Tensor& other, c10::optional<c10::string_view> rounding_mode, Tensor& result) {
  return at::div_out(result, self, other, std::move(rounding_mode));
}

Tensor divide(const Tensor& self, const Tensor& other, c10::optional<c10::string_view> rounding_mode) {
  return self.div(other, std::move(rounding_mode));
}

Tensor& divide_(Tensor& self, const Tensor& other, c10::optional<c10::string_view> rounding_mode) {
  return self.div_(other, std::move(rounding_mode));
}

Tensor divide(const Tensor& self, const Scalar& other, c10::optional<c10::string_view> rounding_mode) {
  return self.div(other, std::move(rounding_mode));
}

Tensor& divide_(Tensor& self, const Scalar& other, c10::optional<c10::string_view> rounding_mode) {
  return self.div_(other, std::move(rounding_mode));
}

// true_divide, an alias for div
Tensor& true_divide_out(const Tensor& self, const Tensor& divisor, Tensor& result) {
  return at::div_out(result, self, divisor);
}

Tensor true_divide(const Tensor& self, const Tensor& divisor) {
  return self.div(divisor);
}

Tensor& true_divide_(Tensor& self, const Tensor& divisor) {
  return self.div_(divisor);
}

Tensor true_divide(const Tensor& self, const Scalar& divisor) {
  return self.div(divisor);
}

Tensor& true_divide_(Tensor& self, const Scalar& divisor) {
  return self.div_(divisor);
}

Tensor& floor_divide_out(const Tensor& self, const Tensor& other, Tensor& result) {
  TORCH_WARN_ONCE(
    "floor_divide is deprecated, and will be removed in a future version of pytorch. "
    "It currently rounds toward 0 (like the 'trunc' function NOT 'floor'). "
    "This results in incorrect rounding for negative values.\n"
    "To keep the current behavior, use torch.div(a, b, rounding_mode='trunc'), "
    "or for actual floor division, use torch.div(a, b, rounding_mode='floor')."
  );
  // FIXME: Not actually doing floor division (#43874)
  auto iter = TensorIterator::binary_op(result, self, other);
  div_trunc_stub(iter.device_type(), iter);
  if (!result.defined()) {
    result = iter.output();
  }
  return result;
}

Tensor floor_divide(const Tensor& self, const Tensor& other) {
  TORCH_WARN_ONCE(
    "floor_divide is deprecated, and will be removed in a future version of pytorch. "
    "It currently rounds toward 0 (like the 'trunc' function NOT 'floor'). "
    "This results in incorrect rounding for negative values.\n"
    "To keep the current behavior, use torch.div(a, b, rounding_mode='trunc'), "
    "or for actual floor division, use torch.div(a, b, rounding_mode='floor')."
  );
  // FIXME: Not actually doing floor division (#43874)
  Tensor result;
  auto iter = TensorIterator::binary_op(result, self, other);
  div_trunc_stub(iter.device_type(), iter);
  return iter.output();
}

Tensor& floor_divide_(Tensor& self, const Tensor& other) {
  return native::floor_divide_out(self, other, self);
}

// TODO: Make this structured to undo the perf regression from native:: removal
// in call here
Tensor mul(const Tensor& self, const Scalar& other) {
  return at::mul(self, wrapped_scalar_tensor(other)); // redispatch!
}

Tensor& mul_(Tensor& self, const Scalar& other) {
  return at::mul_out(self, wrapped_scalar_tensor(other), self); // redispatch!
}

// multiply, alias for mul
Tensor& multiply_out(const Tensor& self, const Tensor& other, Tensor& result) {
  return at::mul_out(result, self, other);
}

Tensor multiply(const Tensor& self, const Tensor& other) {
  return self.mul(other);
}

Tensor& multiply_(Tensor& self, const Tensor& other) {
  return self.mul_(other);
}

Tensor multiply(const Tensor& self, const Scalar& other) {
  return self.mul(other);
}

Tensor& multiply_(Tensor& self, const Scalar& other) {
  return self.mul_(other);
}

Tensor sub(const Tensor& self, const Scalar& other, const Scalar& alpha) {
  return at::sub(self, wrapped_scalar_tensor(other), alpha); // redispatch!
}

Tensor& sub_(Tensor& self, const Scalar& other, const Scalar& alpha) {
  return self.sub_(wrapped_scalar_tensor(other), alpha); // redispatch!
}

// subtract, alias for sub
Tensor& subtract_out(const Tensor& self, const Tensor& other, const Scalar& alpha, Tensor& result) {
  return at::sub_out(result, self, other, alpha);
}

Tensor subtract(const Tensor& self, const Tensor& other, const Scalar& alpha) {
  return self.sub(other, alpha);
}

Tensor& subtract_(Tensor& self, const Tensor& other, const Scalar& alpha) {
  return self.sub_(other, alpha);
}

Tensor subtract(const Tensor& self, const Scalar& other, const Scalar& alpha) {
  return self.sub(other, alpha);
}

Tensor& subtract_(Tensor& self, const Scalar& other, const Scalar& alpha) {
  return self.sub_(other, alpha);
}

Tensor rsub(const Tensor& self, const Tensor& other, const Scalar& alpha) {
  return at::sub(other, self, alpha); // redispatch!
}

// These are still needed because we don't have C++ conversions from number
// types (int, float, etc.) to Tensor (only to Scalar). They're not exposed
// to Python.

static void check_convert(const Scalar& scalar, ScalarType scalarType) {
  // Validate that is possible to convert scalar to tensor dtype without overflow
  AT_DISPATCH_ALL_TYPES_AND_COMPLEX_AND3(at::ScalarType::Bool, at::ScalarType::BFloat16, at::ScalarType::Half, scalarType, "check_convert", [&]{
    scalar.to<scalar_t>();
  });
}

static Tensor wrapped_scalar_tensor_and_check_convert(const Scalar& scalar, Tensor tensor) {
  check_convert(scalar, tensor.scalar_type());
  return wrapped_scalar_tensor(scalar);
}

// TODO: Make this structured to undo the perf regression from native:: removal
// in call here

Tensor add(const Tensor& self, const Scalar& other, const Scalar& alpha) {
  return at::add(self, wrapped_scalar_tensor(other), alpha);
}

Tensor& add_(Tensor& self, const Scalar& other, const Scalar& alpha) {
  return self.add_(wrapped_scalar_tensor(other), alpha);
}

Tensor remainder(const Tensor& self, const Scalar& other) {
  // redispatch
  return at::remainder(self, wrapped_scalar_tensor(other));
}

Tensor& remainder_(Tensor& self, const Scalar& other) {
  // redispatch
  return self.remainder_(wrapped_scalar_tensor(other));
}

Tensor& remainder_out(const Tensor& self, const Scalar& other, Tensor& result) {
  // redispatch
  return at::remainder_out(result, self, wrapped_scalar_tensor(other));
}

Tensor remainder(const Scalar& self, const Tensor& other) {
  return at::remainder(wrapped_scalar_tensor(self), other);
}

Tensor rsub(const Tensor& self, const Scalar& other, const Scalar& alpha) {
  return native::rsub(self, wrapped_scalar_tensor(other), alpha);
}

Tensor& bitwise_and_out(const Tensor& self, const Scalar& other, Tensor& result) {
  return at::bitwise_and_out(result, self, wrapped_scalar_tensor(other));
}

Tensor bitwise_and(const Tensor& self, const Scalar& other) {
  return at::bitwise_and(self, wrapped_scalar_tensor(other));
}

Tensor& bitwise_and_(Tensor& self, const Scalar& other) {
  return self.bitwise_and_(wrapped_scalar_tensor(other));
}

// Legacy and interfaces. They are aliased to bitwise_and* functions
Tensor __and__(const Tensor& self, const Tensor& other) {
  return at::bitwise_and(self, other);
}

Tensor __and__(const Tensor& self, const Scalar& other) {
  return at::bitwise_and(self, other);
}

Tensor& __iand__(Tensor& self, const Tensor& other) {
  return self.bitwise_and_(other);
}

Tensor& __iand__(Tensor& self, const Scalar& other) {
  return self.bitwise_and_(other);
}

Tensor& bitwise_or_out(const Tensor& self, const Scalar& other, Tensor& result) {
  return at::bitwise_or_out(result, self, wrapped_scalar_tensor(other));
}

Tensor bitwise_or(const Tensor& self, const Scalar& other) {
  return at::bitwise_or(self, wrapped_scalar_tensor(other));
}

Tensor& bitwise_or_(Tensor& self, const Scalar& other) {
  return self.bitwise_or_(wrapped_scalar_tensor(other));
}

// Legacy or interfaces. They are aliased to bitwise_or* functions
Tensor __or__(const Tensor& self, const Tensor& other) {
  return at::bitwise_or(self, other);
}

Tensor __or__(const Tensor& self, const Scalar& other) {
  return at::bitwise_or(self, other);
}

Tensor& __ior__(Tensor& self, const Tensor& other) {
  return self.bitwise_or_(other);
}

Tensor& __ior__(Tensor& self, const Scalar& other) {
  return self.bitwise_or_(other);
}

Tensor& bitwise_xor_out(const Tensor& self, const Scalar& other, Tensor& result) {
  return at::bitwise_xor_out(result, self, wrapped_scalar_tensor(other));
}

Tensor bitwise_xor(const Tensor& self, const Scalar& other) {
  return at::bitwise_xor(self, wrapped_scalar_tensor(other));
}

Tensor& bitwise_xor_(Tensor& self, const Scalar& other) {
  return self.bitwise_xor_(wrapped_scalar_tensor(other));
}

// Legacy xor interfaces. They are aliased to bitwise_xor* functions
Tensor __xor__(const Tensor& self, const Tensor& other) {
  return at::bitwise_xor(self, other);
}

Tensor __xor__(const Tensor& self, const Scalar& other) {
  return at::bitwise_xor(self, other);
}

Tensor& __ixor__(Tensor& self, const Tensor& other) {
  return self.bitwise_xor_(other);
}

Tensor& __ixor__(Tensor& self, const Scalar& other) {
  return self.bitwise_xor_(other);
}

Tensor __lshift__(const Tensor& self, const Tensor& other) {
  Tensor result;
  auto iter = TensorIterator::binary_op(result, self, other);
  lshift_stub(iter.device_type(), iter);
  return iter.output();
}

Tensor __lshift__(const Tensor& self, const Scalar& other) {
  Tensor result;
  auto wrapper = wrapped_scalar_tensor(other).toType(self.scalar_type());
  auto iter = TensorIterator::binary_op(result, self, wrapper);
  lshift_stub(iter.device_type(), iter);
  return iter.output();
}

Tensor& __ilshift__(Tensor& self, const Tensor& other) {
  auto iter = TensorIterator::binary_op(self, self, other);
  lshift_stub(iter.device_type(), iter);
  return self;
}

Tensor& __ilshift__(Tensor& self, const Scalar& other) {
  auto wrapper = wrapped_scalar_tensor(other).toType(self.scalar_type());
  auto iter = TensorIterator::binary_op(self, self, wrapper);
  lshift_stub(iter.device_type(), iter);
  return self;
}

TORCH_IMPL_FUNC(bitwise_left_shift_out) (const Tensor& self, const Tensor& other, const Tensor& result) {
  lshift_stub(device_type(), *this);
}

Tensor& bitwise_left_shift_out(const Tensor& self, const Scalar& other, Tensor& result) {
  return at::bitwise_left_shift_out(result, self, wrapped_scalar_tensor(other).toType(self.scalar_type()));
}

Tensor bitwise_left_shift(const Tensor& self, const Scalar& other) {
  return at::bitwise_left_shift(self, wrapped_scalar_tensor(other).toType(self.scalar_type()));
}

Tensor& bitwise_left_shift_(Tensor& self, const Scalar& other) {
  return at::bitwise_left_shift_out(self, self, wrapped_scalar_tensor(other).toType(self.scalar_type()));
}

Tensor bitwise_left_shift(const Scalar& self, const Tensor& other) {
  return at::bitwise_left_shift(wrapped_scalar_tensor(self).toType(other.scalar_type()), other);
}

Tensor __rshift__(const Tensor& self, const Tensor& other) {
  Tensor result;
  auto iter = TensorIterator::binary_op(result, self, other);
  rshift_stub(iter.device_type(), iter);
  return iter.output();
}

Tensor __rshift__(const Tensor& self, const Scalar& other) {
  Tensor result;
  auto wrapper = wrapped_scalar_tensor(other).toType(self.scalar_type());
  auto iter = TensorIterator::binary_op(result, self, wrapper);
  rshift_stub(iter.device_type(), iter);
  return iter.output();
}

Tensor& __irshift__(Tensor& self, const Tensor& other) {
  auto iter = TensorIterator::binary_op(self, self, other);
  rshift_stub(iter.device_type(), iter);
  return self;
}

Tensor& __irshift__(Tensor& self, const Scalar& other) {
  auto wrapper = wrapped_scalar_tensor(other).toType(self.scalar_type());
  auto iter = TensorIterator::binary_op(self, self, wrapper);
  rshift_stub(iter.device_type(), iter);
  return self;
}

TORCH_IMPL_FUNC(bitwise_right_shift_out) (const Tensor& self, const Tensor& other, const Tensor& result) {
  rshift_stub(device_type(), *this);
}

Tensor& bitwise_right_shift_out(const Tensor& self, const Scalar& other, Tensor& result) {
  return at::bitwise_right_shift_out(result, self, wrapped_scalar_tensor(other).toType(self.scalar_type()));
}

Tensor bitwise_right_shift(const Tensor& self, const Scalar& other) {
  return at::bitwise_right_shift(self, wrapped_scalar_tensor(other).toType(self.scalar_type()));
}

Tensor& bitwise_right_shift_(Tensor& self, const Scalar& other) {
  return at::bitwise_right_shift_out(self, self, wrapped_scalar_tensor(other).toType(self.scalar_type()));
}

Tensor bitwise_right_shift(const Scalar& self, const Tensor& other) {
  return at::bitwise_right_shift(wrapped_scalar_tensor(self).toType(other.scalar_type()), other);
}

template <typename Stub>
Tensor& comparison_op_out(Tensor& result, const Tensor& self, const Tensor& other, Stub& stub) {
  // Validate that is possible to convert zero-dim tensor's dtype to other dtype without overflow
  if (self.scalar_type() != other.scalar_type()) {
    if (self.dim() != 0 && other.dim() == 0) {
      check_convert(other.item(), self.scalar_type());
    } else if (self.dim() == 0 && other.dim() != 0) {
      check_convert(self.item(), other.scalar_type());
    }
  }
  auto iter = TensorIterator::comparison_op(result, self, other);
  stub(iter.device_type(), iter);
  return result;
}

template <typename OutImpl>
Tensor comparison_op(const Tensor& self, const Tensor& other, OutImpl& out_impl) {
  Tensor result = at::empty({0}, self.options().dtype(kBool));
  return out_impl(result, self, other);
}

// To avoid overflow during type promotion we will check that both dtypes of self and other are same
template <typename OutImpl>
Tensor& comparison_op_(Tensor& self, const Tensor& other, OutImpl& out_impl) {
  TORCH_CHECK(self.dtype() == other.dtype(),
              "Expected object of scalar type ", self.dtype(), " but got scalar type ",
              other.dtype(), " for argument 'other'");
  return out_impl(self, self, other);
}

// validates that is possible to convert Scalar other to self's dtype without overflow.
// This behavior is unique to comparison ops; arithmetic operations don't do this.
// In the future, we should reconsider this inconsistency and decide if we want to add the same check to arithmetic ops.
template <typename OutImpl>
Tensor& comparison_op_out(Tensor& result, const Tensor& self, const Scalar& other, OutImpl& out_impl) {
  return out_impl(result, self, wrapped_scalar_tensor_and_check_convert(other, self));
}

template <typename OutImpl>
Tensor comparison_op(const Tensor& self, const Scalar& other, OutImpl& out_impl) {
  return comparison_op(self, wrapped_scalar_tensor_and_check_convert(other, self), out_impl);
}

template <typename OutImpl>
Tensor& comparison_op_(Tensor& self, const Scalar& other, OutImpl& out_impl) {
  return out_impl(self, self, wrapped_scalar_tensor_and_check_convert(other, self));
}

// We need explicit cast to OutFunc because each *_out func is overloaded twice. Without An explicit cast, merely
// referring to *_out function is ambiguious.
using OutFunc = std::add_const<Tensor&(&)(Tensor&, const Tensor&, const Tensor&)>::type;

Tensor& lt_out(const Tensor& self, const Tensor& other, Tensor& result) { return comparison_op_out(result, self, other, lt_stub); }
Tensor lt(const Tensor& self, const Tensor& other) { return comparison_op(self, other, static_cast<OutFunc>(at::lt_out)); }
Tensor& lt_(Tensor& self, const Tensor& other) { return comparison_op_(self, other, static_cast<OutFunc>(at::lt_out)); }
Tensor& lt_out(const Tensor& self, const Scalar& other, Tensor& result) { return comparison_op_out(result, self, other, static_cast<OutFunc>(at::lt_out)); }
Tensor lt(const Tensor& self, const Scalar& other) { return comparison_op(self, other, static_cast<OutFunc>(at::lt_out)); }
Tensor& lt_(Tensor& self, const Scalar& other) { return comparison_op_(self, other, static_cast<OutFunc>(at::lt_out)); }

// less, alias for torch.lt
Tensor& less_out(const Tensor& self, const Tensor& other, Tensor& result) { return at::lt_out(result, self, other); }
Tensor less(const Tensor& self, const Tensor& other) { return self.lt(other); }
Tensor& less_(Tensor& self, const Tensor& other) { return self.lt_(other); }
Tensor& less_out(const Tensor& self, const Scalar& other, Tensor& result) { return at::lt_out(result, self, other); }
Tensor less(const Tensor& self, const Scalar& other) { return self.lt(other); }
Tensor& less_(Tensor& self, const Scalar& other) { return self.lt_(other); }

Tensor& le_out(const Tensor& self, const Tensor& other, Tensor& result) { return comparison_op_out(result, self, other, le_stub); }
Tensor le(const Tensor& self, const Tensor& other) { return comparison_op(self, other, static_cast<OutFunc>(at::le_out)); }
Tensor& le_(Tensor& self, const Tensor& other) { return comparison_op_(self, other, static_cast<OutFunc>(at::le_out)); }
Tensor& le_out(const Tensor& self, const Scalar& other, Tensor& result) { return comparison_op_out(result, self, other, static_cast<OutFunc>(at::le_out)); }
Tensor le(const Tensor& self, const Scalar& other) { return comparison_op(self, other, static_cast<OutFunc>(at::le_out)); }
Tensor& le_(Tensor& self, const Scalar& other) { return comparison_op_(self, other, static_cast<OutFunc>(at::le_out)); }

// less_equal, alias for torch.le
Tensor& less_equal_out(const Tensor& self, const Tensor& other, Tensor& result) { return at::le_out(result, self, other); }
Tensor less_equal(const Tensor& self, const Tensor& other) { return self.le(other); }
Tensor& less_equal_(Tensor& self, const Tensor& other) { return self.le_(other); }
Tensor& less_equal_out(const Tensor& self, const Scalar& other, Tensor& result) { return at::le_out(result, self, other); }
Tensor less_equal(const Tensor& self, const Scalar& other) { return self.le(other); }
Tensor& less_equal_(Tensor& self, const Scalar& other) { return self.le_(other); }

Tensor& gt_out(const Tensor& self, const Tensor& other, Tensor& result) { return comparison_op_out(result, self, other, gt_stub); }
Tensor gt(const Tensor& self, const Tensor& other) { return comparison_op(self, other, static_cast<OutFunc>(at::gt_out)); }
Tensor& gt_(Tensor& self, const Tensor& other) { return comparison_op_(self, other, static_cast<OutFunc>(at::gt_out)); }
Tensor& gt_out(const Tensor& self, const Scalar& other, Tensor& result) { return comparison_op_out(result, self, other, static_cast<OutFunc>(at::gt_out)); }
Tensor gt(const Tensor& self, const Scalar& other) { return comparison_op(self, other, static_cast<OutFunc>(at::gt_out)); }
Tensor& gt_(Tensor& self, const Scalar& other) { return comparison_op_(self, other, static_cast<OutFunc>(at::gt_out)); }

// greater, alias for torch.gt
Tensor& greater_out(const Tensor& self, const Tensor& other, Tensor& result) { return at::gt_out(result, self, other); }
Tensor greater(const Tensor& self, const Tensor& other) { return self.gt(other); }
Tensor& greater_(Tensor& self, const Tensor& other) { return self.gt_(other); }
Tensor& greater_out(const Tensor& self, const Scalar& other, Tensor& result) { return at::gt_out(result, self, other); }
Tensor greater(const Tensor& self, const Scalar& other) { return self.gt(other); }
Tensor& greater_(Tensor& self, const Scalar& other) { return self.gt_(other); }

Tensor& ge_out(const Tensor& self, const Tensor& other, Tensor& result) { return comparison_op_out(result, self, other, ge_stub); }
Tensor ge(const Tensor& self, const Tensor& other) { return comparison_op(self, other, static_cast<OutFunc>(at::ge_out)); }
Tensor& ge_(Tensor& self, const Tensor& other) { return comparison_op_(self, other, static_cast<OutFunc>(at::ge_out)); }
Tensor& ge_out(const Tensor& self, const Scalar& other, Tensor& result) { return comparison_op_out(result, self, other, static_cast<OutFunc>(at::ge_out)); }
Tensor ge(const Tensor& self, const Scalar& other) { return comparison_op(self, other, static_cast<OutFunc>(at::ge_out)); }
Tensor& ge_(Tensor& self, const Scalar& other) { return comparison_op_(self, other, static_cast<OutFunc>(at::ge_out)); }

// greater_equal, alias for torch.ge
Tensor& greater_equal_out(const Tensor& self, const Tensor& other, Tensor& result) { return at::ge_out(result, self, other); }
Tensor greater_equal(const Tensor& self, const Tensor& other) { return self.ge(other); }
Tensor& greater_equal_(Tensor& self, const Tensor& other) { return self.ge_(other); }
Tensor& greater_equal_out(const Tensor& self, const Scalar& other, Tensor& result) { return at::ge_out(result, self, other); }
Tensor greater_equal(const Tensor& self, const Scalar& other) { return self.ge(other); }
Tensor& greater_equal_(Tensor& self, const Scalar& other) { return self.ge_(other); }

Tensor& eq_out(const Tensor& self, const Tensor& other, Tensor& result) { return comparison_op_out(result, self, other, eq_stub); }
Tensor eq(const Tensor& self, const Tensor& other) { return comparison_op(self, other, static_cast<OutFunc>(at::eq_out)); }
Tensor& eq_(Tensor& self, const Tensor& other) { return comparison_op_(self, other, static_cast<OutFunc>(at::eq_out)); }
Tensor& eq_out(const Tensor& self, const Scalar& other, Tensor& result) { return comparison_op_out(result, self, other, static_cast<OutFunc>(at::eq_out)); }
Tensor eq(const Tensor& self, const Scalar& other) { return comparison_op(self, other, static_cast<OutFunc>(at::eq_out)); }
Tensor& eq_(Tensor& self, const Scalar& other) { return comparison_op_(self, other, static_cast<OutFunc>(at::eq_out)); }

Tensor& ne_out(const Tensor& self, const Tensor& other, Tensor& result) { return comparison_op_out(result, self, other, ne_stub); }
Tensor ne(const Tensor& self, const Tensor& other) { return comparison_op(self, other, static_cast<OutFunc>(at::ne_out)); }
Tensor& ne_(Tensor& self, const Tensor& other) { return comparison_op_(self, other, static_cast<OutFunc>(at::ne_out)); }
Tensor& ne_out(const Tensor& self, const Scalar& other, Tensor& result) { return comparison_op_out(result, self, other, static_cast<OutFunc>(at::ne_out)); }
Tensor ne(const Tensor& self, const Scalar& other) { return comparison_op(self, other, static_cast<OutFunc>(at::ne_out)); }
Tensor& ne_(Tensor& self, const Scalar& other) { return comparison_op_(self, other, static_cast<OutFunc>(at::ne_out)); }

// not_equal, alias for torch.ne
Tensor& not_equal_out(const Tensor& self, const Tensor& other, Tensor& result) { return at::ne_out(result, self, other); }
Tensor not_equal(const Tensor& self, const Tensor& other) { return self.ne(other); }
Tensor& not_equal_(Tensor& self, const Tensor& other) { return self.ne_(other); }
Tensor& not_equal_out(const Tensor& self, const Scalar& other, Tensor& result) { return at::ne_out(result, self, other); }
Tensor not_equal(const Tensor& self, const Scalar& other) { return self.ne(other); }
Tensor& not_equal_(Tensor& self, const Scalar& other) { return self.ne_(other); }

Tensor& logical_and_out(const Tensor& self, const Tensor& other, Tensor& result) { return comparison_op_out(result, self, other, logical_and_stub); }
Tensor logical_and(const Tensor& self, const Tensor& other) { return comparison_op(self, other, static_cast<OutFunc>(at::logical_and_out)); }
Tensor& logical_and_(Tensor& self, const Tensor& other) { return comparison_op_(self, other, static_cast<OutFunc>(at::logical_and_out)); }
Tensor& logical_and_out(Tensor& result, const Tensor& self, const Scalar& other) { return comparison_op_out(result, self, other, static_cast<OutFunc>(at::logical_and_out)); }
Tensor logical_and(const Tensor& self, const Scalar& other) { return comparison_op(self, other, static_cast<OutFunc>(at::logical_and_out)); }
Tensor& logical_and_(Tensor& self, const Scalar& other) { return comparison_op_(self, other, static_cast<OutFunc>(at::logical_and_out)); }

Tensor& logical_or_out(const Tensor& self, const Tensor& other, Tensor& result) { return comparison_op_out(result, self, other, logical_or_stub); }
Tensor logical_or(const Tensor& self, const Tensor& other) { return comparison_op(self, other, static_cast<OutFunc>(at::logical_or_out)); }
Tensor& logical_or_(Tensor& self, const Tensor& other) { return comparison_op_(self, other, static_cast<OutFunc>(at::logical_or_out)); }
Tensor& logical_or_out(Tensor& result, const Tensor& self, const Scalar& other) { return comparison_op_out(result, self, other, static_cast<OutFunc>(at::logical_or_out)); }
Tensor logical_or(const Tensor& self, const Scalar& other) { return comparison_op(self, other, static_cast<OutFunc>(at::logical_or_out)); }
Tensor& logical_or_(Tensor& self, const Scalar& other) { return comparison_op_(self, other, static_cast<OutFunc>(at::logical_or_out)); }

Tensor& logical_xor_out(const Tensor& self, const Tensor& other, Tensor& result) { return comparison_op_out(result, self, other, logical_xor_stub); }
Tensor logical_xor(const Tensor& self, const Tensor& other) { return comparison_op(self, other, static_cast<OutFunc>(at::logical_xor_out)); }
Tensor& logical_xor_(Tensor& self, const Tensor& other) { return comparison_op_(self, other, static_cast<OutFunc>(at::logical_xor_out)); }
Tensor& logical_xor_out(Tensor& result, const Tensor& self, const Scalar& other) { return comparison_op_out(result, self, other, static_cast<OutFunc>(at::logical_xor_out)); }
Tensor logical_xor(const Tensor& self, const Scalar& other) { return comparison_op(self, other, static_cast<OutFunc>(at::logical_xor_out)); }
Tensor& logical_xor_(Tensor& self, const Scalar& other) { return comparison_op_(self, other, static_cast<OutFunc>(at::logical_xor_out)); }

// binary max, alias for maximum
Tensor& max_out(const Tensor& self, const Tensor& other, Tensor& result) {
  return at::maximum_out(result, self, other);
}

Tensor max(const Tensor& self, const Tensor& other) {
  return at::maximum(self, other);
}

// binary min, alias for minimum
Tensor& min_out(const Tensor& self, const Tensor& other, Tensor& result) {
  return at::minimum_out(result, self, other);
}

Tensor min(const Tensor& self, const Tensor& other) {
  return at::minimum(self, other);
}

Tensor floor_divide(const Tensor& self, const Scalar& other) {
  return at::floor_divide(self, wrapped_scalar_tensor(other));
}

Tensor& floor_divide_(Tensor& self, const Scalar& other) {
  return at::floor_divide_out(self, self, wrapped_scalar_tensor(other));
}

Tensor& fmod_out(const Tensor& self, const Scalar& other, Tensor & result) {
  // redispatch
  return at::fmod_out(result, self, wrapped_scalar_tensor(other));
}

Tensor fmod(const Tensor& self, const Scalar& other) {
  // redispatch
  return at::fmod(self, wrapped_scalar_tensor(other));
}

Tensor& fmod_(Tensor& self, const Scalar& other) {
  // redispatch
  return self.fmod_(wrapped_scalar_tensor(other));
}

// Note: this function is only for testing.
// It is undocumented and should not be used outside of tests.
Tensor _test_serialization_subcmul(const Tensor& self, const Tensor& other, const Scalar& alpha) {
  return self - (other * alpha);
}

TORCH_IMPL_FUNC(heaviside_out) (
  const Tensor& self, const Tensor& other, const Tensor& result
) {
  heaviside_stub(device_type(), *this);
}

Tensor& ldexp_out(const Tensor& self, const Tensor& other, Tensor& result) {
  return at::mul_out(result, self, at::pow(2.0, other));
}

Tensor ldexp(const Tensor& self, const Tensor& other) {
  return at::mul(self, at::pow(2.0, other));
}

Tensor& ldexp_(Tensor& self, const Tensor& other) {
  return at::ldexp_out(self, self, other);
}

Tensor& xlogy_out(const Scalar& self, const Tensor& other, Tensor& result) {
  return at::xlogy_out(result, wrapped_scalar_tensor(self), other);
}

Tensor& xlogy_out(const Tensor& self, const Scalar& other, Tensor& result) {
  return at::xlogy_out(result, self, wrapped_scalar_tensor(other));
}

Tensor xlogy(const Scalar& x, const Tensor& y) {
  return at::xlogy(wrapped_scalar_tensor(x), y);
}

Tensor xlogy(const Tensor& x, const Scalar& y) {
  return at::xlogy(x, wrapped_scalar_tensor(y));
}

Tensor& xlogy_(Tensor& x, const Scalar& y) {
  return at::xlogy_(x, wrapped_scalar_tensor(y));
}

} // namespace native
} // namespace at<|MERGE_RESOLUTION|>--- conflicted
+++ resolved
@@ -100,19 +100,15 @@
   build_borrowing_binary_op(maybe_get_output(), self, other);
 }
 
+TORCH_META_FUNC2(bitwise_and, Tensor) (const Tensor& self, const Tensor& other) {
+  build_borrowing_binary_op(maybe_get_output(), self, other);
+}
+
 TORCH_META_FUNC2(bitwise_or, Tensor) (const Tensor& self, const Tensor& other) {
   build_borrowing_binary_op(maybe_get_output(), self, other);
 }
 
-<<<<<<< HEAD
-TORCH_META_FUNC2(bitwise_and, Tensor) (const Tensor& self, const Tensor& other) {
-  build_borrowing_binary_op(maybe_get_output(), self, other);
-}
-
-TORCH_META_FUNC2(bitwise_or, Tensor) (const Tensor& self, const Tensor& other) {
-=======
 TORCH_META_FUNC2(bitwise_xor, Tensor) (const Tensor& self, const Tensor& other) {
->>>>>>> b5eaa5f2
   build_borrowing_binary_op(maybe_get_output(), self, other);
 }
 
