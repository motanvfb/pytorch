#pragma once

// DO NOT DEFINE STATIC DATA IN THIS HEADER!
// See Note [Do not compile initializers with AVX]

#include <ATen/cpu/vec/vec256/vec256.h>

namespace at { namespace vec {

// TODO: Make this more efficient
template <typename scalar_t, typename Op>
inline scalar_t vec_reduce_all(
    const Op& vec_fun,
    vec::Vectorized<scalar_t> acc_vec,
    int64_t size) {
  using Vec = vec::Vectorized<scalar_t>;
  scalar_t acc_arr[Vec::size()];
  acc_vec.store(acc_arr);
  for (int64_t i = 1; i < size; i++) {
    std::array<scalar_t, Vec::size()> acc_arr_next = {0};
    acc_arr_next[0] = acc_arr[i];
    Vec acc_vec_next = Vec::loadu(acc_arr_next.data());
    acc_vec = vec_fun(acc_vec, acc_vec_next);
  }
  acc_vec.store(acc_arr);
  return acc_arr[0];
}

template <typename scalar_t, typename Op>
inline scalar_t reduce_all(const Op& vec_fun, const scalar_t* data, int64_t size) {
  using Vec = vec::Vectorized<scalar_t>;
  if (size < Vec::size())
    return vec_reduce_all(vec_fun, Vec::loadu(data, size), size);
  int64_t d = Vec::size();
  Vec acc_vec = Vec::loadu(data);
  for (; d < size - (size % Vec::size()); d += Vec::size()) {
    Vec data_vec = Vec::loadu(data + d);
    acc_vec = vec_fun(acc_vec, data_vec);
  }
  if (size - d > 0) {
    Vec data_vec = Vec::loadu(data + d, size - d);
    acc_vec = Vec::set(acc_vec, vec_fun(acc_vec, data_vec), size - d);
  }
  return vec_reduce_all(vec_fun, acc_vec, Vec::size());
}

// similar to reduce_all, but reduces into two outputs
template <typename scalar_t, typename Op1, typename Op2>
inline std::pair<scalar_t, scalar_t> reduce2_all(const Op1& vec_fun1, const Op2& vec_fun2,
    const scalar_t* data, int64_t size) {
  using Vec = vec::Vectorized<scalar_t>;
  if (size < Vec::size()) {
    auto loaded_data = Vec::loadu(data, size);
    return std::pair<scalar_t, scalar_t>(
      vec_reduce_all(vec_fun1, loaded_data, size),
      vec_reduce_all(vec_fun2, loaded_data, size));
  }
  int64_t d = Vec::size();
  Vec acc_vec1 = Vec::loadu(data);
  Vec acc_vec2 = Vec::loadu(data);
  for (; d < size - (size % Vec::size()); d += Vec::size()) {
    Vec data_vec = Vec::loadu(data + d);
    acc_vec1 = vec_fun1(acc_vec1, data_vec);
    acc_vec2 = vec_fun2(acc_vec2, data_vec);
  }
  if (size - d > 0) {
    Vec data_vec = Vec::loadu(data + d, size - d);
    acc_vec1 = Vec::set(acc_vec1, vec_fun1(acc_vec1, data_vec), size - d);
    acc_vec2 = Vec::set(acc_vec2, vec_fun2(acc_vec2, data_vec), size - d);
  }
  return std::pair<scalar_t, scalar_t>(
    vec_reduce_all(vec_fun1, acc_vec1, Vec::size()),
    vec_reduce_all(vec_fun2, acc_vec2, Vec::size()));
}

template <typename scalar_t, typename MapOp, typename ReduceOp>
inline scalar_t map_reduce_all(
    const MapOp& map_fun,
    const ReduceOp& red_fun,
    const scalar_t* data,
    int64_t size) {
  using Vec = vec::Vectorized<scalar_t>;
  if (size < Vec::size())
    return vec_reduce_all(red_fun, map_fun(Vec::loadu(data, size)), size);
  int64_t d = Vec::size();
  Vec acc_vec = map_fun(Vec::loadu(data));
  for (; d < size - (size % Vec::size()); d += Vec::size()) {
    Vec data_vec = Vec::loadu(data + d);
    data_vec = map_fun(data_vec);
    acc_vec = red_fun(acc_vec, data_vec);
  }
  if (size - d > 0) {
    Vec data_vec = Vec::loadu(data + d, size - d);
    data_vec = map_fun(data_vec);
    acc_vec = Vec::set(acc_vec, red_fun(acc_vec, data_vec), size - d);
  }
  return vec_reduce_all(red_fun, acc_vec, Vec::size());
}

template <typename scalar_t, typename MapOp, typename ReduceOp>
inline scalar_t map2_reduce_all(
    const MapOp& map_fun,
    const ReduceOp& red_fun,
    const scalar_t* data,
    const scalar_t* data2,
    int64_t size) {
  using Vec = vec::Vectorized<scalar_t>;
  if (size < Vec::size()) {
    Vec data_vec = Vec::loadu(data, size);
    Vec data2_vec = Vec::loadu(data2, size);
    data_vec = map_fun(data_vec, data2_vec);
    return vec_reduce_all(red_fun, data_vec, size);
  }
  int64_t d = Vec::size();
  Vec acc_vec = map_fun(Vec::loadu(data), Vec::loadu(data2));
  for (; d < size - (size % Vec::size()); d += Vec::size()) {
    Vec data_vec = Vec::loadu(data + d);
    Vec data2_vec = Vec::loadu(data2 + d);
    data_vec = map_fun(data_vec, data2_vec);
    acc_vec = red_fun(acc_vec, data_vec);
  }
  if (size - d > 0) {
    Vec data_vec = Vec::loadu(data + d, size - d);
    Vec data2_vec = Vec::loadu(data2 + d, size - d);
    data_vec = map_fun(data_vec, data2_vec);
    acc_vec = Vec::set(acc_vec, red_fun(acc_vec, data_vec), size - d);
  }
  return vec_reduce_all(red_fun, acc_vec, Vec::size());
}

template <typename scalar_t, typename MapOp, typename ReduceOp>
inline scalar_t map3_reduce_all(
    const MapOp& map_fun,
    const ReduceOp& red_fun,
    const scalar_t* data,
    const scalar_t* data2,
    const scalar_t* data3,
    int64_t size) {
  using Vec = vec::Vectorized<scalar_t>;
  if (size < Vec::size()) {
    Vec data_vec = Vec::loadu(data, size);
    Vec data2_vec = Vec::loadu(data2, size);
    Vec data3_vec = Vec::loadu(data3, size);
    data_vec = map_fun(data_vec, data2_vec, data3_vec);
    return vec_reduce_all(red_fun, data_vec, size);
  }

  int64_t d = Vec::size();
  Vec acc_vec = map_fun(Vec::loadu(data), Vec::loadu(data2), Vec::loadu(data3));
  for (; d < size - (size % Vec::size()); d += Vec::size()) {
    Vec data_vec = Vec::loadu(data + d);
    Vec data2_vec = Vec::loadu(data2 + d);
    Vec data3_vec = Vec::loadu(data3 + d);
    data_vec = map_fun(data_vec, data2_vec, data3_vec);
    acc_vec = red_fun(acc_vec, data_vec);
  }
  if (size - d > 0) {
    Vec data_vec = Vec::loadu(data + d, size - d);
    Vec data2_vec = Vec::loadu(data2 + d, size - d);
    Vec data3_vec = Vec::loadu(data3 + d, size - d);
    data_vec = map_fun(data_vec, data2_vec, data3_vec);
    acc_vec = Vec::set(acc_vec, red_fun(acc_vec, data_vec), size - d);
  }
  return vec_reduce_all(red_fun, acc_vec, Vec::size());
}

template <typename scalar_t, typename Op>
inline void map(
    const Op& vec_fun,
    scalar_t* output_data,
    const scalar_t* input_data,
    int64_t size) {
  using Vec = vec::Vectorized<scalar_t>;
  int64_t d = 0;
  for (; d < size - (size % Vec::size()); d += Vec::size()) {
    Vec output_vec = vec_fun(Vec::loadu(input_data + d));
    output_vec.store(output_data + d);
  }
  if (size - d > 0) {
    Vec output_vec = vec_fun(Vec::loadu(input_data + d, size - d));
    output_vec.store(output_data + d, size - d);
  }
}

template <typename scalar_t, typename Op>
inline void map2(
    const Op& vec_fun,
    scalar_t* output_data,
    const scalar_t* input_data,
    const scalar_t* input_data2,
    int64_t size) {
  using Vec = vec::Vectorized<scalar_t>;
  int64_t d = 0;
  for (; d < size - (size % Vec::size()); d += Vec::size()) {
    Vec data_vec = Vec::loadu(input_data + d);
    Vec data_vec2 = Vec::loadu(input_data2 + d);
    Vec output_vec = vec_fun(data_vec, data_vec2);
    output_vec.store(output_data + d);
  }
  if (size - d > 0) {
    Vec data_vec = Vec::loadu(input_data + d, size - d);
    Vec data_vec2 = Vec::loadu(input_data2 + d, size - d);
    Vec output_vec = vec_fun(data_vec, data_vec2);
    output_vec.store(output_data + d, size - d);
  }
}

template <typename scalar_t, typename Op>
inline void map3(
    const Op& vec_fun,
    scalar_t* output_data,
    const scalar_t* input_data1,
    const scalar_t* input_data2,
    const scalar_t* input_data3,
    int64_t size) {
  using Vec = vec::Vectorized<scalar_t>;
  int64_t d = 0;
  for (; d < size - (size % Vec::size()); d += Vec::size()) {
    Vec data_vec1 = Vec::loadu(input_data1 + d);
    Vec data_vec2 = Vec::loadu(input_data2 + d);
    Vec data_vec3 = Vec::loadu(input_data3 + d);
    Vec output_vec = vec_fun(data_vec1, data_vec2, data_vec3);
    output_vec.store(output_data + d);
  }
  if (size - d > 0) {
    Vec data_vec1 = Vec::loadu(input_data1 + d, size - d);
    Vec data_vec2 = Vec::loadu(input_data2 + d, size - d);
    Vec data_vec3 = Vec::loadu(input_data3 + d, size - d);
    Vec output_vec = vec_fun(data_vec1, data_vec2, data_vec3);
    output_vec.store(output_data + d, size - d);
  }
}

<<<<<<< HEAD
// BFloat16 specification
template <typename scalar_t> struct VecScalarType { using type = scalar_t; };
template <> struct VecScalarType<BFloat16> { using type = float; };

// This is different from at::acc_type since we only need to specialize BFloat16
template <typename scalar_t>
using vec_scalar_t = typename VecScalarType<scalar_t>::type;

// Note that we already have specializes member of Vectorized<scalar_t> for BFloat16
// so the following function would run smoothly:
//   using Vec = Vectorized<BFloat16>;
//   Vec one = Vec(BFloat16(1));
//   vec::map([](Vec x) { return one / (one + x.exp()); }, y_ptr, x_ptr, N);
//
// Why we still need to specializes "funtional"?
//   If we do specialization at Vectorized<> level, the above example would need 3 pairs of
// conversion of bf16->fp32/fp32->bf16, each for ".exp()", "+" and "/".
//   If we do specialization at vec::map<>() level, we have only 1 pair of conversion
// of bf16->fp32/fp32->bf16, for the input and output BFloat16 vector only.
//
// The following BFloat16 functionalities will only do data type conversion for input
// and output vector (reduce functionalities will only convert the final scalar back to bf16).
// Compared to Vectorized<> specialization,
//   1. better performance since we have less data type conversion;
//   2. less rounding error since immediate results are kept in fp32;
//   3. accumulation done on data type of fp32.
//
//  If you plan to extend this file, make sure add unit test at
//    aten/src/ATen/test/vec_test_all_types.cpp
//
template <typename scalar_t = BFloat16, typename Op>
inline BFloat16 reduce_all(const Op& vec_fun, const BFloat16* data, int64_t size) {
  using bVec = vec::Vectorized<BFloat16>;
  using fVec = vec::Vectorized<float>;
  if (size < bVec::size()) {
    bVec data_bvec = bVec::loadu(data, size);
    fVec data_fvec0, data_fvec1;
    std::tie(data_fvec0, data_fvec1) = convert_bfloat16_float(data_bvec);
    if (size > fVec::size()) {
      data_fvec0 = fVec::set(data_fvec0, vec_fun(data_fvec0, data_fvec1), size - fVec::size());
      return vec_reduce_all<float>(vec_fun, data_fvec0, fVec::size());
    } else {
      return vec_reduce_all<float>(vec_fun, data_fvec0, size);
    }
  }
  int64_t d = bVec::size();
  bVec acc_bvec = bVec::loadu(data);
  fVec acc_fvec0, acc_fvec1;
  std::tie(acc_fvec0, acc_fvec1) = convert_bfloat16_float(acc_bvec);
  for (; d < size - (size % bVec::size()); d += bVec::size()) {
    bVec data_bvec = bVec::loadu(data + d);
    fVec data_fvec0, data_fvec1;
    std::tie(data_fvec0, data_fvec1) = convert_bfloat16_float(data_bvec);
    acc_fvec0 = vec_fun(acc_fvec0, data_fvec0);
    acc_fvec1 = vec_fun(acc_fvec1, data_fvec1);
  }
  if (size - d > 0) {
    bVec data_bvec = bVec::loadu(data + d, size - d);
    fVec data_fvec0, data_fvec1;
    std::tie(data_fvec0, data_fvec1) = convert_bfloat16_float(data_bvec);
    if (size - d > fVec::size()) {
      acc_fvec0 = vec_fun(acc_fvec0, data_fvec0);
      acc_fvec1 = fVec::set(acc_fvec1, vec_fun(acc_fvec1, data_fvec1), size - d - fVec::size());
    } else {
      acc_fvec0 = fVec::set(acc_fvec0, vec_fun(acc_fvec0, data_fvec0), size - d);
    }
  }
  acc_fvec0 = vec_fun(acc_fvec0, acc_fvec1);
  return vec_reduce_all<float>(vec_fun, acc_fvec0, fVec::size());
}

template <typename scalar_t = BFloat16, typename Op1, typename Op2>
inline std::pair<BFloat16, BFloat16> reduce2_all(const Op1& vec_fun1, const Op2& vec_fun2,
    const BFloat16* data, int64_t size) {
  using bVec = vec::Vectorized<BFloat16>;
  using fVec = vec::Vectorized<float>;
  if (size < bVec::size()) {
    bVec data_bvec = bVec::loadu(data, size);
    fVec data_fvec0, data_fvec1;
    std::tie(data_fvec0, data_fvec1) = convert_bfloat16_float(data_bvec);
    if (size > fVec::size()) {
      fVec acc1_fvec = fVec::set(data_fvec0, vec_fun1(data_fvec0, data_fvec1), size - fVec::size());
      fVec acc2_fvec = fVec::set(data_fvec0, vec_fun2(data_fvec0, data_fvec1), size - fVec::size());
      return std::pair<BFloat16, BFloat16>(
          vec_reduce_all<float>(vec_fun1, acc1_fvec, fVec::size()),
          vec_reduce_all<float>(vec_fun2, acc2_fvec, fVec::size()));
    } else {
      return std::pair<BFloat16, BFloat16>(
          vec_reduce_all<float>(vec_fun1, data_fvec0, size),
          vec_reduce_all<float>(vec_fun2, data_fvec0, size));
    }
  }
  int64_t d = bVec::size();
  bVec acc_bvec = bVec::loadu(data);
  fVec acc1_fvec0, acc1_fvec1;
  std::tie(acc1_fvec0, acc1_fvec1) = convert_bfloat16_float(acc_bvec);
  fVec acc2_fvec0, acc2_fvec1;
  std::tie(acc2_fvec0, acc2_fvec1) = convert_bfloat16_float(acc_bvec);
  for (; d < size - (size % bVec::size()); d += bVec::size()) {
    bVec data_bvec = bVec::loadu(data + d);
    fVec data_fvec0, data_fvec1;
    std::tie(data_fvec0, data_fvec1) = convert_bfloat16_float(data_bvec);
    acc1_fvec0 = vec_fun1(acc1_fvec0, data_fvec0);
    acc1_fvec1 = vec_fun1(acc1_fvec1, data_fvec1);
    acc2_fvec0 = vec_fun2(acc2_fvec0, data_fvec0);
    acc2_fvec1 = vec_fun2(acc2_fvec1, data_fvec1);
  }
  if (size - d > 0) {
    bVec data_bvec = bVec::loadu(data + d, size - d);
    fVec data_fvec0, data_fvec1;
    std::tie(data_fvec0, data_fvec1) = convert_bfloat16_float(data_bvec);
    if (size - d > fVec::size()) {
      acc1_fvec0 = vec_fun1(acc1_fvec0, data_fvec0);
      acc1_fvec1 = fVec::set(acc1_fvec1, vec_fun1(acc1_fvec1, data_fvec1), size - d - fVec::size());
      acc2_fvec0 = vec_fun2(acc2_fvec0, data_fvec0);
      acc2_fvec1 = fVec::set(acc2_fvec1, vec_fun2(acc2_fvec1, data_fvec1), size - d - fVec::size());
    } else {
      acc1_fvec0 = fVec::set(acc1_fvec0, vec_fun1(acc1_fvec0, data_fvec0), size - d);
      acc2_fvec0 = fVec::set(acc2_fvec0, vec_fun2(acc2_fvec0, data_fvec0), size - d);
    }
  }
  acc1_fvec0 = vec_fun1(acc1_fvec0, acc1_fvec1);
  acc2_fvec0 = vec_fun2(acc2_fvec0, acc2_fvec1);
  return std::pair<BFloat16, BFloat16>(
      vec_reduce_all<float>(vec_fun1, acc1_fvec0, fVec::size()),
      vec_reduce_all<float>(vec_fun2, acc2_fvec0, fVec::size()));
}

template <typename scalar_t = BFloat16, typename MapOp, typename ReduceOp>
inline BFloat16 map_reduce_all(
    const MapOp& map_fun,
    const ReduceOp& red_fun,
    const BFloat16* data,
    int64_t size) {
  using bVec = vec::Vectorized<BFloat16>;
  using fVec = vec::Vectorized<float>;
  if (size < bVec::size()) {
    bVec data_bvec = bVec::loadu(data, size);
    fVec data_fvec0, data_fvec1;
    std::tie(data_fvec0, data_fvec1) = convert_bfloat16_float(data_bvec);
    if (size > fVec::size()) {
      data_fvec0 = map_fun(data_fvec0);
      data_fvec1 = map_fun(data_fvec1);
      data_fvec0 = fVec::set(data_fvec0, red_fun(data_fvec0, data_fvec1), size - fVec::size());
      return vec_reduce_all<float>(red_fun, data_fvec0, fVec::size());
    } else {
      data_fvec0 = map_fun(data_fvec0);
      return vec_reduce_all<float>(red_fun, data_fvec0, size);
    }
  }
  int64_t d = bVec::size();
  bVec acc_bvec = bVec::loadu(data);
  fVec acc_fvec0, acc_fvec1;
  std::tie(acc_fvec0, acc_fvec1) = convert_bfloat16_float(acc_bvec);
  acc_fvec0 = map_fun(acc_fvec0);
  acc_fvec1 = map_fun(acc_fvec1);
  for (; d < size - (size % bVec::size()); d += bVec::size()) {
    bVec data_bvec = bVec::loadu(data + d);
    fVec data_fvec0, data_fvec1;
    std::tie(data_fvec0, data_fvec1) = convert_bfloat16_float(data_bvec);
    data_fvec0 = map_fun(data_fvec0);
    data_fvec1 = map_fun(data_fvec1);
    acc_fvec0 = red_fun(acc_fvec0, data_fvec0);
    acc_fvec1 = red_fun(acc_fvec1, data_fvec1);
  }
  if (size - d > 0) {
    bVec data_bvec = bVec::loadu(data + d, size - d);
    fVec data_fvec0, data_fvec1;
    std::tie(data_fvec0, data_fvec1) = convert_bfloat16_float(data_bvec);
    if (size - d > fVec::size()) {
      data_fvec0 = map_fun(data_fvec0);
      data_fvec1 = map_fun(data_fvec1);
      acc_fvec0 = red_fun(acc_fvec0, data_fvec0);
      acc_fvec1 = fVec::set(acc_fvec1, red_fun(acc_fvec1, data_fvec1), size - d - fVec::size());
    } else {
      data_fvec0 = map_fun(data_fvec0);
      acc_fvec0 = fVec::set(acc_fvec0, red_fun(acc_fvec0, data_fvec0), size - d);
    }
  }
  acc_fvec0 = red_fun(acc_fvec0, acc_fvec1);
  return vec_reduce_all<float>(red_fun, acc_fvec0, fVec::size());
}

template <typename scalar_t = BFloat16, typename MapOp, typename ReduceOp>
inline BFloat16 map2_reduce_all(
    const MapOp& map_fun,
    const ReduceOp& red_fun,
    const BFloat16* data,
    const BFloat16* data2,
    int64_t size) {
  using bVec = vec::Vectorized<BFloat16>;
  using fVec = vec::Vectorized<float>;
  if (size < bVec::size()) {
    bVec data_bvec = bVec::loadu(data, size);
    fVec data_fvec0, data_fvec1;
    std::tie(data_fvec0, data_fvec1) = convert_bfloat16_float(data_bvec);
    bVec data2_bvec = bVec::loadu(data2, size);
    fVec data2_fvec0, data2_fvec1;
    std::tie(data2_fvec0, data2_fvec1) = convert_bfloat16_float(data2_bvec);
    if (size > fVec::size()) {
      data_fvec0 = map_fun(data_fvec0, data2_fvec0);
      data_fvec1 = map_fun(data_fvec1, data2_fvec1);
      data_fvec0 = fVec::set(data_fvec0, red_fun(data_fvec0, data_fvec1), size - fVec::size());
      return vec_reduce_all<float>(red_fun, data_fvec0, fVec::size());
    } else {
      data_fvec0 = map_fun(data_fvec0, data2_fvec0);
      return vec_reduce_all<float>(red_fun, data_fvec0, size);
    }
  }
  int64_t d = bVec::size();
  bVec acc_bvec = bVec::loadu(data);
  fVec acc_fvec0, acc_fvec1;
  std::tie(acc_fvec0, acc_fvec1) = convert_bfloat16_float(acc_bvec);
  bVec acc2_bvec = bVec::loadu(data2);
  fVec acc2_fvec0, acc2_fvec1;
  std::tie(acc2_fvec0, acc2_fvec1) = convert_bfloat16_float(acc2_bvec);
  acc_fvec0 = map_fun(acc_fvec0, acc2_fvec0);
  acc_fvec1 = map_fun(acc_fvec1, acc2_fvec1);
  for (; d < size - (size % bVec::size()); d += bVec::size()) {
    bVec data_bvec = bVec::loadu(data + d);
    fVec data_fvec0, data_fvec1;
    std::tie(data_fvec0, data_fvec1) = convert_bfloat16_float(data_bvec);
    bVec data2_bvec = bVec::loadu(data2 + d);
    fVec data2_fvec0, data2_fvec1;
    std::tie(data2_fvec0, data2_fvec1) = convert_bfloat16_float(data2_bvec);
    data_fvec0 = map_fun(data_fvec0, data2_fvec0);
    data_fvec1 = map_fun(data_fvec1, data2_fvec1);
    acc_fvec0 = red_fun(acc_fvec0, data_fvec0);
    acc_fvec1 = red_fun(acc_fvec1, data_fvec1);
  }
  if (size - d > 0) {
    bVec data_bvec = bVec::loadu(data + d, size - d);
    fVec data_fvec0, data_fvec1;
    std::tie(data_fvec0, data_fvec1) = convert_bfloat16_float(data_bvec);
    bVec data2_bvec = bVec::loadu(data2 + d, size - d);
    fVec data2_fvec0, data2_fvec1;
    std::tie(data2_fvec0, data2_fvec1) = convert_bfloat16_float(data2_bvec);
    if (size - d > fVec::size()) {
      data_fvec0 = map_fun(data_fvec0, data2_fvec0);
      data_fvec1 = map_fun(data_fvec1, data2_fvec1);
      acc_fvec0 = red_fun(acc_fvec0, data_fvec0);
      acc_fvec1 = fVec::set(acc_fvec1, red_fun(acc_fvec1, data_fvec1), size - d - fVec::size());
    } else {
      data_fvec0 = map_fun(data_fvec0, data2_fvec0);
      acc_fvec0 = fVec::set(acc_fvec0, red_fun(acc_fvec0, data_fvec0), size - d);
    }
  }
  acc_fvec0 = red_fun(acc_fvec0, acc_fvec1);
  return vec_reduce_all<float>(red_fun, acc_fvec0, fVec::size());
}

template <typename scalar_t = BFloat16, typename MapOp, typename ReduceOp>
inline BFloat16 map3_reduce_all(
    const MapOp& map_fun,
    const ReduceOp& red_fun,
    const BFloat16* data,
    const BFloat16* data2,
    const BFloat16* data3,
    int64_t size) {
  using bVec = vec::Vectorized<BFloat16>;
  using fVec = vec::Vectorized<float>;
  if (size < bVec::size()) {
    bVec data_bvec = bVec::loadu(data, size);
    fVec data_fvec0, data_fvec1;
    std::tie(data_fvec0, data_fvec1) = convert_bfloat16_float(data_bvec);
    bVec data2_bvec = bVec::loadu(data2, size);
    fVec data2_fvec0, data2_fvec1;
    std::tie(data2_fvec0, data2_fvec1) = convert_bfloat16_float(data2_bvec);
    bVec data3_bvec = bVec::loadu(data3, size);
    fVec data3_fvec0, data3_fvec1;
    std::tie(data3_fvec0, data3_fvec1) = convert_bfloat16_float(data3_bvec);
    if (size > fVec::size()) {
      data_fvec0 = map_fun(data_fvec0, data2_fvec0, data3_fvec0);
      data_fvec1 = map_fun(data_fvec1, data2_fvec1, data3_fvec1);
      data_fvec0 = fVec::set(data_fvec0, red_fun(data_fvec0, data_fvec1), size - fVec::size());
      return vec_reduce_all<float>(red_fun, data_fvec0, fVec::size());
    } else {
      data_fvec0 = map_fun(data_fvec0, data2_fvec0, data3_fvec0);
      return vec_reduce_all<float>(red_fun, data_fvec0, size);
    }
  }
  int64_t d = bVec::size();
  bVec acc_bvec = bVec::loadu(data);
  fVec acc_fvec0, acc_fvec1;
  std::tie(acc_fvec0, acc_fvec1) = convert_bfloat16_float(acc_bvec);
  bVec acc2_bvec = bVec::loadu(data2);
  fVec acc2_fvec0, acc2_fvec1;
  std::tie(acc2_fvec0, acc2_fvec1) = convert_bfloat16_float(acc2_bvec);
  bVec acc3_bvec = bVec::loadu(data3);
  fVec acc3_fvec0, acc3_fvec1;
  std::tie(acc3_fvec0, acc3_fvec1) = convert_bfloat16_float(acc3_bvec);
  acc_fvec0 = map_fun(acc_fvec0, acc2_fvec0, acc3_fvec0);
  acc_fvec1 = map_fun(acc_fvec1, acc2_fvec1, acc3_fvec1);
  for (; d < size - (size % bVec::size()); d += bVec::size()) {
    bVec data_bvec = bVec::loadu(data + d);
    fVec data_fvec0, data_fvec1;
    std::tie(data_fvec0, data_fvec1) = convert_bfloat16_float(data_bvec);
    bVec data2_bvec = bVec::loadu(data2 + d);
    fVec data2_fvec0, data2_fvec1;
    std::tie(data2_fvec0, data2_fvec1) = convert_bfloat16_float(data2_bvec);
    bVec data3_bvec = bVec::loadu(data3 + d);
    fVec data3_fvec0, data3_fvec1;
    std::tie(data3_fvec0, data3_fvec1) = convert_bfloat16_float(data3_bvec);
    data_fvec0 = map_fun(data_fvec0, data2_fvec0, data3_fvec0);
    data_fvec1 = map_fun(data_fvec1, data2_fvec1, data3_fvec1);
    acc_fvec0 = red_fun(acc_fvec0, data_fvec0);
    acc_fvec1 = red_fun(acc_fvec1, data_fvec1);
  }
  if (size - d > 0) {
    bVec data_bvec = bVec::loadu(data + d, size - d);
    fVec data_fvec0, data_fvec1;
    std::tie(data_fvec0, data_fvec1) = convert_bfloat16_float(data_bvec);
    bVec data2_bvec = bVec::loadu(data2 + d, size - d);
    fVec data2_fvec0, data2_fvec1;
    std::tie(data2_fvec0, data2_fvec1) = convert_bfloat16_float(data2_bvec);
    bVec data3_bvec = bVec::loadu(data3 + d, size - d);
    fVec data3_fvec0, data3_fvec1;
    std::tie(data3_fvec0, data3_fvec1) = convert_bfloat16_float(data3_bvec);
    if (size - d > fVec::size()) {
      data_fvec0 = map_fun(data_fvec0, data2_fvec0, data3_fvec0);
      data_fvec1 = map_fun(data_fvec1, data2_fvec1, data3_fvec1);
      acc_fvec0 = red_fun(acc_fvec0, data_fvec0);
      acc_fvec1 = fVec::set(acc_fvec1, red_fun(acc_fvec1, data_fvec1), size - d - fVec::size());
    } else {
      data_fvec0 = map_fun(data_fvec0, data2_fvec0, data3_fvec0);
      acc_fvec0 = fVec::set(acc_fvec0, red_fun(acc_fvec0, data_fvec0), size - d);
    }
  }
  acc_fvec0 = red_fun(acc_fvec0, acc_fvec1);
  return vec_reduce_all<float>(red_fun, acc_fvec0, fVec::size());
}

template <typename scalar_t = BFloat16, typename Op>
inline void map(
    const Op& vec_fun,
    BFloat16* output_data,
    const BFloat16* input_data,
    int64_t size) {
  using bVec = vec::Vectorized<BFloat16>;
  using fVec = vec::Vectorized<float>;
  int64_t d = 0;
  for (; d < size - (size % bVec::size()); d += bVec::size()) {
    bVec data_bvec = bVec::loadu(input_data + d);
    fVec data_fvec0, data_fvec1;
    std::tie(data_fvec0, data_fvec1) = convert_bfloat16_float(data_bvec);
    fVec output_fvec0 = vec_fun(data_fvec0);
    fVec output_fvec1 = vec_fun(data_fvec1);
    bVec output_bvec = convert_float_bfloat16(output_fvec0, output_fvec1);
    output_bvec.store(output_data + d);
  }
  if (size - d > 0) {
    bVec data_bvec = bVec::loadu(input_data + d, size - d);
    fVec data_fvec0, data_fvec1;
    std::tie(data_fvec0, data_fvec1) = convert_bfloat16_float(data_bvec);
    fVec output_fvec0 = vec_fun(data_fvec0);
    fVec output_fvec1 = vec_fun(data_fvec1);
    bVec output_bvec = convert_float_bfloat16(output_fvec0, output_fvec1);
    output_bvec.store(output_data + d, size - d);
  }
}

template <typename scalar_t = BFloat16, typename Op>
inline void map2(
    const Op& vec_fun,
    BFloat16* output_data,
    const BFloat16* input_data,
    const BFloat16* input_data2,
    int64_t size) {
  using bVec = vec::Vectorized<BFloat16>;
  using fVec = vec::Vectorized<float>;
  int64_t d = 0;
  for (; d < size - (size % bVec::size()); d += bVec::size()) {
    bVec data_bvec = bVec::loadu(input_data + d);
    fVec data_fvec0, data_fvec1;
    std::tie(data_fvec0, data_fvec1) = convert_bfloat16_float(data_bvec);
    bVec data2_bvec = bVec::loadu(input_data2 + d);
    fVec data2_fvec0, data2_fvec1;
    std::tie(data2_fvec0, data2_fvec1) = convert_bfloat16_float(data2_bvec);
    fVec output_fvec0 = vec_fun(data_fvec0, data2_fvec0);
    fVec output_fvec1 = vec_fun(data_fvec1, data2_fvec1);
    bVec output_bvec = convert_float_bfloat16(output_fvec0, output_fvec1);
    output_bvec.store(output_data + d);
  }
  if (size - d > 0) {
    bVec data_bvec = bVec::loadu(input_data + d, size - d);
    fVec data_fvec0, data_fvec1;
    std::tie(data_fvec0, data_fvec1) = convert_bfloat16_float(data_bvec);
    bVec data2_bvec = bVec::loadu(input_data2 + d, size - d);
    fVec data2_fvec0, data2_fvec1;
    std::tie(data2_fvec0, data2_fvec1) = convert_bfloat16_float(data2_bvec);
    fVec output_fvec0 = vec_fun(data_fvec0, data2_fvec0);
    fVec output_fvec1 = vec_fun(data_fvec1, data2_fvec1);
    bVec output_bvec = convert_float_bfloat16(output_fvec0, output_fvec1);
    output_bvec.store(output_data + d, size - d);
  }
}

template <typename scalar_t = BFloat16, typename Op>
inline void map3(
    const Op& vec_fun,
    BFloat16* output_data,
    const BFloat16* input_data1,
    const BFloat16* input_data2,
    const BFloat16* input_data3,
    int64_t size) {
  using bVec = vec::Vectorized<BFloat16>;
  using fVec = vec::Vectorized<float>;
  int64_t d = 0;
  for (; d < size - (size % bVec::size()); d += bVec::size()) {
    bVec data1_bvec = bVec::loadu(input_data1 + d);
    fVec data1_fvec0, data1_fvec1;
    std::tie(data1_fvec0, data1_fvec1) = convert_bfloat16_float(data1_bvec);
    bVec data2_bvec = bVec::loadu(input_data2 + d);
    fVec data2_fvec0, data2_fvec1;
    std::tie(data2_fvec0, data2_fvec1) = convert_bfloat16_float(data2_bvec);
    bVec data3_bvec = bVec::loadu(input_data3 + d);
    fVec data3_fvec0, data3_fvec1;
    std::tie(data3_fvec0, data3_fvec1) = convert_bfloat16_float(data3_bvec);
    fVec output_fvec0 = vec_fun(data1_fvec0, data2_fvec0, data3_fvec0);
    fVec output_fvec1 = vec_fun(data1_fvec1, data2_fvec1, data3_fvec1);
    bVec output_bvec = convert_float_bfloat16(output_fvec0, output_fvec1);
    output_bvec.store(output_data + d);
  }
  if (size - d > 0) {
    bVec data1_bvec = bVec::loadu(input_data1 + d, size - d);
    fVec data1_fvec0, data1_fvec1;
    std::tie(data1_fvec0, data1_fvec1) = convert_bfloat16_float(data1_bvec);
    bVec data2_bvec = bVec::loadu(input_data2 + d, size - d);
    fVec data2_fvec0, data2_fvec1;
    std::tie(data2_fvec0, data2_fvec1) = convert_bfloat16_float(data2_bvec);
    bVec data3_bvec = bVec::loadu(input_data3 + d, size - d);
    fVec data3_fvec0, data3_fvec1;
    std::tie(data3_fvec0, data3_fvec1) = convert_bfloat16_float(data3_bvec);
    fVec output_fvec0 = vec_fun(data1_fvec0, data2_fvec0, data3_fvec0);
    fVec output_fvec1 = vec_fun(data1_fvec1, data2_fvec1, data3_fvec1);
    bVec output_bvec = convert_float_bfloat16(output_fvec0, output_fvec1);
    output_bvec.store(output_data + d, size - d);
=======
template <typename scalar_t, typename Op>
inline void map4(
    const Op& vec_fun,
    scalar_t* output_data,
    const scalar_t* input_data1,
    const scalar_t* input_data2,
    const scalar_t* input_data3,
    const scalar_t* input_data4,
    int64_t size) {
  using Vec = vec::Vectorized<scalar_t>;
  int64_t d = 0;
  for (; d < size - (size % Vec::size()); d += Vec::size()) {
    Vec data_vec1 = Vec::loadu(input_data1 + d);
    Vec data_vec2 = Vec::loadu(input_data2 + d);
    Vec data_vec3 = Vec::loadu(input_data3 + d);
    Vec data_vec4 = Vec::loadu(input_data4 + d);
    Vec output_vec = vec_fun(data_vec1, data_vec2, data_vec3, data_vec4);
    output_vec.store(output_data + d);
  }
  if (size - d > 0) {
    Vec data_vec1 = Vec::loadu(input_data1 + d, size - d);
    Vec data_vec2 = Vec::loadu(input_data2 + d, size - d);
    Vec data_vec3 = Vec::loadu(input_data3 + d, size - d);
    Vec data_vec4 = Vec::loadu(input_data4 + d, size - d);
    Vec output_vec = vec_fun(data_vec1, data_vec2, data_vec3, data_vec4);
    output_vec.store(output_data + d, size - d);
>>>>>>> 047925da
  }
}

}} // namespace at::vec<|MERGE_RESOLUTION|>--- conflicted
+++ resolved
@@ -1,703 +1,4 @@
 #pragma once
 
-// DO NOT DEFINE STATIC DATA IN THIS HEADER!
-// See Note [Do not compile initializers with AVX]
-
-#include <ATen/cpu/vec/vec256/vec256.h>
-
-namespace at { namespace vec {
-
-// TODO: Make this more efficient
-template <typename scalar_t, typename Op>
-inline scalar_t vec_reduce_all(
-    const Op& vec_fun,
-    vec::Vectorized<scalar_t> acc_vec,
-    int64_t size) {
-  using Vec = vec::Vectorized<scalar_t>;
-  scalar_t acc_arr[Vec::size()];
-  acc_vec.store(acc_arr);
-  for (int64_t i = 1; i < size; i++) {
-    std::array<scalar_t, Vec::size()> acc_arr_next = {0};
-    acc_arr_next[0] = acc_arr[i];
-    Vec acc_vec_next = Vec::loadu(acc_arr_next.data());
-    acc_vec = vec_fun(acc_vec, acc_vec_next);
-  }
-  acc_vec.store(acc_arr);
-  return acc_arr[0];
-}
-
-template <typename scalar_t, typename Op>
-inline scalar_t reduce_all(const Op& vec_fun, const scalar_t* data, int64_t size) {
-  using Vec = vec::Vectorized<scalar_t>;
-  if (size < Vec::size())
-    return vec_reduce_all(vec_fun, Vec::loadu(data, size), size);
-  int64_t d = Vec::size();
-  Vec acc_vec = Vec::loadu(data);
-  for (; d < size - (size % Vec::size()); d += Vec::size()) {
-    Vec data_vec = Vec::loadu(data + d);
-    acc_vec = vec_fun(acc_vec, data_vec);
-  }
-  if (size - d > 0) {
-    Vec data_vec = Vec::loadu(data + d, size - d);
-    acc_vec = Vec::set(acc_vec, vec_fun(acc_vec, data_vec), size - d);
-  }
-  return vec_reduce_all(vec_fun, acc_vec, Vec::size());
-}
-
-// similar to reduce_all, but reduces into two outputs
-template <typename scalar_t, typename Op1, typename Op2>
-inline std::pair<scalar_t, scalar_t> reduce2_all(const Op1& vec_fun1, const Op2& vec_fun2,
-    const scalar_t* data, int64_t size) {
-  using Vec = vec::Vectorized<scalar_t>;
-  if (size < Vec::size()) {
-    auto loaded_data = Vec::loadu(data, size);
-    return std::pair<scalar_t, scalar_t>(
-      vec_reduce_all(vec_fun1, loaded_data, size),
-      vec_reduce_all(vec_fun2, loaded_data, size));
-  }
-  int64_t d = Vec::size();
-  Vec acc_vec1 = Vec::loadu(data);
-  Vec acc_vec2 = Vec::loadu(data);
-  for (; d < size - (size % Vec::size()); d += Vec::size()) {
-    Vec data_vec = Vec::loadu(data + d);
-    acc_vec1 = vec_fun1(acc_vec1, data_vec);
-    acc_vec2 = vec_fun2(acc_vec2, data_vec);
-  }
-  if (size - d > 0) {
-    Vec data_vec = Vec::loadu(data + d, size - d);
-    acc_vec1 = Vec::set(acc_vec1, vec_fun1(acc_vec1, data_vec), size - d);
-    acc_vec2 = Vec::set(acc_vec2, vec_fun2(acc_vec2, data_vec), size - d);
-  }
-  return std::pair<scalar_t, scalar_t>(
-    vec_reduce_all(vec_fun1, acc_vec1, Vec::size()),
-    vec_reduce_all(vec_fun2, acc_vec2, Vec::size()));
-}
-
-template <typename scalar_t, typename MapOp, typename ReduceOp>
-inline scalar_t map_reduce_all(
-    const MapOp& map_fun,
-    const ReduceOp& red_fun,
-    const scalar_t* data,
-    int64_t size) {
-  using Vec = vec::Vectorized<scalar_t>;
-  if (size < Vec::size())
-    return vec_reduce_all(red_fun, map_fun(Vec::loadu(data, size)), size);
-  int64_t d = Vec::size();
-  Vec acc_vec = map_fun(Vec::loadu(data));
-  for (; d < size - (size % Vec::size()); d += Vec::size()) {
-    Vec data_vec = Vec::loadu(data + d);
-    data_vec = map_fun(data_vec);
-    acc_vec = red_fun(acc_vec, data_vec);
-  }
-  if (size - d > 0) {
-    Vec data_vec = Vec::loadu(data + d, size - d);
-    data_vec = map_fun(data_vec);
-    acc_vec = Vec::set(acc_vec, red_fun(acc_vec, data_vec), size - d);
-  }
-  return vec_reduce_all(red_fun, acc_vec, Vec::size());
-}
-
-template <typename scalar_t, typename MapOp, typename ReduceOp>
-inline scalar_t map2_reduce_all(
-    const MapOp& map_fun,
-    const ReduceOp& red_fun,
-    const scalar_t* data,
-    const scalar_t* data2,
-    int64_t size) {
-  using Vec = vec::Vectorized<scalar_t>;
-  if (size < Vec::size()) {
-    Vec data_vec = Vec::loadu(data, size);
-    Vec data2_vec = Vec::loadu(data2, size);
-    data_vec = map_fun(data_vec, data2_vec);
-    return vec_reduce_all(red_fun, data_vec, size);
-  }
-  int64_t d = Vec::size();
-  Vec acc_vec = map_fun(Vec::loadu(data), Vec::loadu(data2));
-  for (; d < size - (size % Vec::size()); d += Vec::size()) {
-    Vec data_vec = Vec::loadu(data + d);
-    Vec data2_vec = Vec::loadu(data2 + d);
-    data_vec = map_fun(data_vec, data2_vec);
-    acc_vec = red_fun(acc_vec, data_vec);
-  }
-  if (size - d > 0) {
-    Vec data_vec = Vec::loadu(data + d, size - d);
-    Vec data2_vec = Vec::loadu(data2 + d, size - d);
-    data_vec = map_fun(data_vec, data2_vec);
-    acc_vec = Vec::set(acc_vec, red_fun(acc_vec, data_vec), size - d);
-  }
-  return vec_reduce_all(red_fun, acc_vec, Vec::size());
-}
-
-template <typename scalar_t, typename MapOp, typename ReduceOp>
-inline scalar_t map3_reduce_all(
-    const MapOp& map_fun,
-    const ReduceOp& red_fun,
-    const scalar_t* data,
-    const scalar_t* data2,
-    const scalar_t* data3,
-    int64_t size) {
-  using Vec = vec::Vectorized<scalar_t>;
-  if (size < Vec::size()) {
-    Vec data_vec = Vec::loadu(data, size);
-    Vec data2_vec = Vec::loadu(data2, size);
-    Vec data3_vec = Vec::loadu(data3, size);
-    data_vec = map_fun(data_vec, data2_vec, data3_vec);
-    return vec_reduce_all(red_fun, data_vec, size);
-  }
-
-  int64_t d = Vec::size();
-  Vec acc_vec = map_fun(Vec::loadu(data), Vec::loadu(data2), Vec::loadu(data3));
-  for (; d < size - (size % Vec::size()); d += Vec::size()) {
-    Vec data_vec = Vec::loadu(data + d);
-    Vec data2_vec = Vec::loadu(data2 + d);
-    Vec data3_vec = Vec::loadu(data3 + d);
-    data_vec = map_fun(data_vec, data2_vec, data3_vec);
-    acc_vec = red_fun(acc_vec, data_vec);
-  }
-  if (size - d > 0) {
-    Vec data_vec = Vec::loadu(data + d, size - d);
-    Vec data2_vec = Vec::loadu(data2 + d, size - d);
-    Vec data3_vec = Vec::loadu(data3 + d, size - d);
-    data_vec = map_fun(data_vec, data2_vec, data3_vec);
-    acc_vec = Vec::set(acc_vec, red_fun(acc_vec, data_vec), size - d);
-  }
-  return vec_reduce_all(red_fun, acc_vec, Vec::size());
-}
-
-template <typename scalar_t, typename Op>
-inline void map(
-    const Op& vec_fun,
-    scalar_t* output_data,
-    const scalar_t* input_data,
-    int64_t size) {
-  using Vec = vec::Vectorized<scalar_t>;
-  int64_t d = 0;
-  for (; d < size - (size % Vec::size()); d += Vec::size()) {
-    Vec output_vec = vec_fun(Vec::loadu(input_data + d));
-    output_vec.store(output_data + d);
-  }
-  if (size - d > 0) {
-    Vec output_vec = vec_fun(Vec::loadu(input_data + d, size - d));
-    output_vec.store(output_data + d, size - d);
-  }
-}
-
-template <typename scalar_t, typename Op>
-inline void map2(
-    const Op& vec_fun,
-    scalar_t* output_data,
-    const scalar_t* input_data,
-    const scalar_t* input_data2,
-    int64_t size) {
-  using Vec = vec::Vectorized<scalar_t>;
-  int64_t d = 0;
-  for (; d < size - (size % Vec::size()); d += Vec::size()) {
-    Vec data_vec = Vec::loadu(input_data + d);
-    Vec data_vec2 = Vec::loadu(input_data2 + d);
-    Vec output_vec = vec_fun(data_vec, data_vec2);
-    output_vec.store(output_data + d);
-  }
-  if (size - d > 0) {
-    Vec data_vec = Vec::loadu(input_data + d, size - d);
-    Vec data_vec2 = Vec::loadu(input_data2 + d, size - d);
-    Vec output_vec = vec_fun(data_vec, data_vec2);
-    output_vec.store(output_data + d, size - d);
-  }
-}
-
-template <typename scalar_t, typename Op>
-inline void map3(
-    const Op& vec_fun,
-    scalar_t* output_data,
-    const scalar_t* input_data1,
-    const scalar_t* input_data2,
-    const scalar_t* input_data3,
-    int64_t size) {
-  using Vec = vec::Vectorized<scalar_t>;
-  int64_t d = 0;
-  for (; d < size - (size % Vec::size()); d += Vec::size()) {
-    Vec data_vec1 = Vec::loadu(input_data1 + d);
-    Vec data_vec2 = Vec::loadu(input_data2 + d);
-    Vec data_vec3 = Vec::loadu(input_data3 + d);
-    Vec output_vec = vec_fun(data_vec1, data_vec2, data_vec3);
-    output_vec.store(output_data + d);
-  }
-  if (size - d > 0) {
-    Vec data_vec1 = Vec::loadu(input_data1 + d, size - d);
-    Vec data_vec2 = Vec::loadu(input_data2 + d, size - d);
-    Vec data_vec3 = Vec::loadu(input_data3 + d, size - d);
-    Vec output_vec = vec_fun(data_vec1, data_vec2, data_vec3);
-    output_vec.store(output_data + d, size - d);
-  }
-}
-
-<<<<<<< HEAD
-// BFloat16 specification
-template <typename scalar_t> struct VecScalarType { using type = scalar_t; };
-template <> struct VecScalarType<BFloat16> { using type = float; };
-
-// This is different from at::acc_type since we only need to specialize BFloat16
-template <typename scalar_t>
-using vec_scalar_t = typename VecScalarType<scalar_t>::type;
-
-// Note that we already have specializes member of Vectorized<scalar_t> for BFloat16
-// so the following function would run smoothly:
-//   using Vec = Vectorized<BFloat16>;
-//   Vec one = Vec(BFloat16(1));
-//   vec::map([](Vec x) { return one / (one + x.exp()); }, y_ptr, x_ptr, N);
-//
-// Why we still need to specializes "funtional"?
-//   If we do specialization at Vectorized<> level, the above example would need 3 pairs of
-// conversion of bf16->fp32/fp32->bf16, each for ".exp()", "+" and "/".
-//   If we do specialization at vec::map<>() level, we have only 1 pair of conversion
-// of bf16->fp32/fp32->bf16, for the input and output BFloat16 vector only.
-//
-// The following BFloat16 functionalities will only do data type conversion for input
-// and output vector (reduce functionalities will only convert the final scalar back to bf16).
-// Compared to Vectorized<> specialization,
-//   1. better performance since we have less data type conversion;
-//   2. less rounding error since immediate results are kept in fp32;
-//   3. accumulation done on data type of fp32.
-//
-//  If you plan to extend this file, make sure add unit test at
-//    aten/src/ATen/test/vec_test_all_types.cpp
-//
-template <typename scalar_t = BFloat16, typename Op>
-inline BFloat16 reduce_all(const Op& vec_fun, const BFloat16* data, int64_t size) {
-  using bVec = vec::Vectorized<BFloat16>;
-  using fVec = vec::Vectorized<float>;
-  if (size < bVec::size()) {
-    bVec data_bvec = bVec::loadu(data, size);
-    fVec data_fvec0, data_fvec1;
-    std::tie(data_fvec0, data_fvec1) = convert_bfloat16_float(data_bvec);
-    if (size > fVec::size()) {
-      data_fvec0 = fVec::set(data_fvec0, vec_fun(data_fvec0, data_fvec1), size - fVec::size());
-      return vec_reduce_all<float>(vec_fun, data_fvec0, fVec::size());
-    } else {
-      return vec_reduce_all<float>(vec_fun, data_fvec0, size);
-    }
-  }
-  int64_t d = bVec::size();
-  bVec acc_bvec = bVec::loadu(data);
-  fVec acc_fvec0, acc_fvec1;
-  std::tie(acc_fvec0, acc_fvec1) = convert_bfloat16_float(acc_bvec);
-  for (; d < size - (size % bVec::size()); d += bVec::size()) {
-    bVec data_bvec = bVec::loadu(data + d);
-    fVec data_fvec0, data_fvec1;
-    std::tie(data_fvec0, data_fvec1) = convert_bfloat16_float(data_bvec);
-    acc_fvec0 = vec_fun(acc_fvec0, data_fvec0);
-    acc_fvec1 = vec_fun(acc_fvec1, data_fvec1);
-  }
-  if (size - d > 0) {
-    bVec data_bvec = bVec::loadu(data + d, size - d);
-    fVec data_fvec0, data_fvec1;
-    std::tie(data_fvec0, data_fvec1) = convert_bfloat16_float(data_bvec);
-    if (size - d > fVec::size()) {
-      acc_fvec0 = vec_fun(acc_fvec0, data_fvec0);
-      acc_fvec1 = fVec::set(acc_fvec1, vec_fun(acc_fvec1, data_fvec1), size - d - fVec::size());
-    } else {
-      acc_fvec0 = fVec::set(acc_fvec0, vec_fun(acc_fvec0, data_fvec0), size - d);
-    }
-  }
-  acc_fvec0 = vec_fun(acc_fvec0, acc_fvec1);
-  return vec_reduce_all<float>(vec_fun, acc_fvec0, fVec::size());
-}
-
-template <typename scalar_t = BFloat16, typename Op1, typename Op2>
-inline std::pair<BFloat16, BFloat16> reduce2_all(const Op1& vec_fun1, const Op2& vec_fun2,
-    const BFloat16* data, int64_t size) {
-  using bVec = vec::Vectorized<BFloat16>;
-  using fVec = vec::Vectorized<float>;
-  if (size < bVec::size()) {
-    bVec data_bvec = bVec::loadu(data, size);
-    fVec data_fvec0, data_fvec1;
-    std::tie(data_fvec0, data_fvec1) = convert_bfloat16_float(data_bvec);
-    if (size > fVec::size()) {
-      fVec acc1_fvec = fVec::set(data_fvec0, vec_fun1(data_fvec0, data_fvec1), size - fVec::size());
-      fVec acc2_fvec = fVec::set(data_fvec0, vec_fun2(data_fvec0, data_fvec1), size - fVec::size());
-      return std::pair<BFloat16, BFloat16>(
-          vec_reduce_all<float>(vec_fun1, acc1_fvec, fVec::size()),
-          vec_reduce_all<float>(vec_fun2, acc2_fvec, fVec::size()));
-    } else {
-      return std::pair<BFloat16, BFloat16>(
-          vec_reduce_all<float>(vec_fun1, data_fvec0, size),
-          vec_reduce_all<float>(vec_fun2, data_fvec0, size));
-    }
-  }
-  int64_t d = bVec::size();
-  bVec acc_bvec = bVec::loadu(data);
-  fVec acc1_fvec0, acc1_fvec1;
-  std::tie(acc1_fvec0, acc1_fvec1) = convert_bfloat16_float(acc_bvec);
-  fVec acc2_fvec0, acc2_fvec1;
-  std::tie(acc2_fvec0, acc2_fvec1) = convert_bfloat16_float(acc_bvec);
-  for (; d < size - (size % bVec::size()); d += bVec::size()) {
-    bVec data_bvec = bVec::loadu(data + d);
-    fVec data_fvec0, data_fvec1;
-    std::tie(data_fvec0, data_fvec1) = convert_bfloat16_float(data_bvec);
-    acc1_fvec0 = vec_fun1(acc1_fvec0, data_fvec0);
-    acc1_fvec1 = vec_fun1(acc1_fvec1, data_fvec1);
-    acc2_fvec0 = vec_fun2(acc2_fvec0, data_fvec0);
-    acc2_fvec1 = vec_fun2(acc2_fvec1, data_fvec1);
-  }
-  if (size - d > 0) {
-    bVec data_bvec = bVec::loadu(data + d, size - d);
-    fVec data_fvec0, data_fvec1;
-    std::tie(data_fvec0, data_fvec1) = convert_bfloat16_float(data_bvec);
-    if (size - d > fVec::size()) {
-      acc1_fvec0 = vec_fun1(acc1_fvec0, data_fvec0);
-      acc1_fvec1 = fVec::set(acc1_fvec1, vec_fun1(acc1_fvec1, data_fvec1), size - d - fVec::size());
-      acc2_fvec0 = vec_fun2(acc2_fvec0, data_fvec0);
-      acc2_fvec1 = fVec::set(acc2_fvec1, vec_fun2(acc2_fvec1, data_fvec1), size - d - fVec::size());
-    } else {
-      acc1_fvec0 = fVec::set(acc1_fvec0, vec_fun1(acc1_fvec0, data_fvec0), size - d);
-      acc2_fvec0 = fVec::set(acc2_fvec0, vec_fun2(acc2_fvec0, data_fvec0), size - d);
-    }
-  }
-  acc1_fvec0 = vec_fun1(acc1_fvec0, acc1_fvec1);
-  acc2_fvec0 = vec_fun2(acc2_fvec0, acc2_fvec1);
-  return std::pair<BFloat16, BFloat16>(
-      vec_reduce_all<float>(vec_fun1, acc1_fvec0, fVec::size()),
-      vec_reduce_all<float>(vec_fun2, acc2_fvec0, fVec::size()));
-}
-
-template <typename scalar_t = BFloat16, typename MapOp, typename ReduceOp>
-inline BFloat16 map_reduce_all(
-    const MapOp& map_fun,
-    const ReduceOp& red_fun,
-    const BFloat16* data,
-    int64_t size) {
-  using bVec = vec::Vectorized<BFloat16>;
-  using fVec = vec::Vectorized<float>;
-  if (size < bVec::size()) {
-    bVec data_bvec = bVec::loadu(data, size);
-    fVec data_fvec0, data_fvec1;
-    std::tie(data_fvec0, data_fvec1) = convert_bfloat16_float(data_bvec);
-    if (size > fVec::size()) {
-      data_fvec0 = map_fun(data_fvec0);
-      data_fvec1 = map_fun(data_fvec1);
-      data_fvec0 = fVec::set(data_fvec0, red_fun(data_fvec0, data_fvec1), size - fVec::size());
-      return vec_reduce_all<float>(red_fun, data_fvec0, fVec::size());
-    } else {
-      data_fvec0 = map_fun(data_fvec0);
-      return vec_reduce_all<float>(red_fun, data_fvec0, size);
-    }
-  }
-  int64_t d = bVec::size();
-  bVec acc_bvec = bVec::loadu(data);
-  fVec acc_fvec0, acc_fvec1;
-  std::tie(acc_fvec0, acc_fvec1) = convert_bfloat16_float(acc_bvec);
-  acc_fvec0 = map_fun(acc_fvec0);
-  acc_fvec1 = map_fun(acc_fvec1);
-  for (; d < size - (size % bVec::size()); d += bVec::size()) {
-    bVec data_bvec = bVec::loadu(data + d);
-    fVec data_fvec0, data_fvec1;
-    std::tie(data_fvec0, data_fvec1) = convert_bfloat16_float(data_bvec);
-    data_fvec0 = map_fun(data_fvec0);
-    data_fvec1 = map_fun(data_fvec1);
-    acc_fvec0 = red_fun(acc_fvec0, data_fvec0);
-    acc_fvec1 = red_fun(acc_fvec1, data_fvec1);
-  }
-  if (size - d > 0) {
-    bVec data_bvec = bVec::loadu(data + d, size - d);
-    fVec data_fvec0, data_fvec1;
-    std::tie(data_fvec0, data_fvec1) = convert_bfloat16_float(data_bvec);
-    if (size - d > fVec::size()) {
-      data_fvec0 = map_fun(data_fvec0);
-      data_fvec1 = map_fun(data_fvec1);
-      acc_fvec0 = red_fun(acc_fvec0, data_fvec0);
-      acc_fvec1 = fVec::set(acc_fvec1, red_fun(acc_fvec1, data_fvec1), size - d - fVec::size());
-    } else {
-      data_fvec0 = map_fun(data_fvec0);
-      acc_fvec0 = fVec::set(acc_fvec0, red_fun(acc_fvec0, data_fvec0), size - d);
-    }
-  }
-  acc_fvec0 = red_fun(acc_fvec0, acc_fvec1);
-  return vec_reduce_all<float>(red_fun, acc_fvec0, fVec::size());
-}
-
-template <typename scalar_t = BFloat16, typename MapOp, typename ReduceOp>
-inline BFloat16 map2_reduce_all(
-    const MapOp& map_fun,
-    const ReduceOp& red_fun,
-    const BFloat16* data,
-    const BFloat16* data2,
-    int64_t size) {
-  using bVec = vec::Vectorized<BFloat16>;
-  using fVec = vec::Vectorized<float>;
-  if (size < bVec::size()) {
-    bVec data_bvec = bVec::loadu(data, size);
-    fVec data_fvec0, data_fvec1;
-    std::tie(data_fvec0, data_fvec1) = convert_bfloat16_float(data_bvec);
-    bVec data2_bvec = bVec::loadu(data2, size);
-    fVec data2_fvec0, data2_fvec1;
-    std::tie(data2_fvec0, data2_fvec1) = convert_bfloat16_float(data2_bvec);
-    if (size > fVec::size()) {
-      data_fvec0 = map_fun(data_fvec0, data2_fvec0);
-      data_fvec1 = map_fun(data_fvec1, data2_fvec1);
-      data_fvec0 = fVec::set(data_fvec0, red_fun(data_fvec0, data_fvec1), size - fVec::size());
-      return vec_reduce_all<float>(red_fun, data_fvec0, fVec::size());
-    } else {
-      data_fvec0 = map_fun(data_fvec0, data2_fvec0);
-      return vec_reduce_all<float>(red_fun, data_fvec0, size);
-    }
-  }
-  int64_t d = bVec::size();
-  bVec acc_bvec = bVec::loadu(data);
-  fVec acc_fvec0, acc_fvec1;
-  std::tie(acc_fvec0, acc_fvec1) = convert_bfloat16_float(acc_bvec);
-  bVec acc2_bvec = bVec::loadu(data2);
-  fVec acc2_fvec0, acc2_fvec1;
-  std::tie(acc2_fvec0, acc2_fvec1) = convert_bfloat16_float(acc2_bvec);
-  acc_fvec0 = map_fun(acc_fvec0, acc2_fvec0);
-  acc_fvec1 = map_fun(acc_fvec1, acc2_fvec1);
-  for (; d < size - (size % bVec::size()); d += bVec::size()) {
-    bVec data_bvec = bVec::loadu(data + d);
-    fVec data_fvec0, data_fvec1;
-    std::tie(data_fvec0, data_fvec1) = convert_bfloat16_float(data_bvec);
-    bVec data2_bvec = bVec::loadu(data2 + d);
-    fVec data2_fvec0, data2_fvec1;
-    std::tie(data2_fvec0, data2_fvec1) = convert_bfloat16_float(data2_bvec);
-    data_fvec0 = map_fun(data_fvec0, data2_fvec0);
-    data_fvec1 = map_fun(data_fvec1, data2_fvec1);
-    acc_fvec0 = red_fun(acc_fvec0, data_fvec0);
-    acc_fvec1 = red_fun(acc_fvec1, data_fvec1);
-  }
-  if (size - d > 0) {
-    bVec data_bvec = bVec::loadu(data + d, size - d);
-    fVec data_fvec0, data_fvec1;
-    std::tie(data_fvec0, data_fvec1) = convert_bfloat16_float(data_bvec);
-    bVec data2_bvec = bVec::loadu(data2 + d, size - d);
-    fVec data2_fvec0, data2_fvec1;
-    std::tie(data2_fvec0, data2_fvec1) = convert_bfloat16_float(data2_bvec);
-    if (size - d > fVec::size()) {
-      data_fvec0 = map_fun(data_fvec0, data2_fvec0);
-      data_fvec1 = map_fun(data_fvec1, data2_fvec1);
-      acc_fvec0 = red_fun(acc_fvec0, data_fvec0);
-      acc_fvec1 = fVec::set(acc_fvec1, red_fun(acc_fvec1, data_fvec1), size - d - fVec::size());
-    } else {
-      data_fvec0 = map_fun(data_fvec0, data2_fvec0);
-      acc_fvec0 = fVec::set(acc_fvec0, red_fun(acc_fvec0, data_fvec0), size - d);
-    }
-  }
-  acc_fvec0 = red_fun(acc_fvec0, acc_fvec1);
-  return vec_reduce_all<float>(red_fun, acc_fvec0, fVec::size());
-}
-
-template <typename scalar_t = BFloat16, typename MapOp, typename ReduceOp>
-inline BFloat16 map3_reduce_all(
-    const MapOp& map_fun,
-    const ReduceOp& red_fun,
-    const BFloat16* data,
-    const BFloat16* data2,
-    const BFloat16* data3,
-    int64_t size) {
-  using bVec = vec::Vectorized<BFloat16>;
-  using fVec = vec::Vectorized<float>;
-  if (size < bVec::size()) {
-    bVec data_bvec = bVec::loadu(data, size);
-    fVec data_fvec0, data_fvec1;
-    std::tie(data_fvec0, data_fvec1) = convert_bfloat16_float(data_bvec);
-    bVec data2_bvec = bVec::loadu(data2, size);
-    fVec data2_fvec0, data2_fvec1;
-    std::tie(data2_fvec0, data2_fvec1) = convert_bfloat16_float(data2_bvec);
-    bVec data3_bvec = bVec::loadu(data3, size);
-    fVec data3_fvec0, data3_fvec1;
-    std::tie(data3_fvec0, data3_fvec1) = convert_bfloat16_float(data3_bvec);
-    if (size > fVec::size()) {
-      data_fvec0 = map_fun(data_fvec0, data2_fvec0, data3_fvec0);
-      data_fvec1 = map_fun(data_fvec1, data2_fvec1, data3_fvec1);
-      data_fvec0 = fVec::set(data_fvec0, red_fun(data_fvec0, data_fvec1), size - fVec::size());
-      return vec_reduce_all<float>(red_fun, data_fvec0, fVec::size());
-    } else {
-      data_fvec0 = map_fun(data_fvec0, data2_fvec0, data3_fvec0);
-      return vec_reduce_all<float>(red_fun, data_fvec0, size);
-    }
-  }
-  int64_t d = bVec::size();
-  bVec acc_bvec = bVec::loadu(data);
-  fVec acc_fvec0, acc_fvec1;
-  std::tie(acc_fvec0, acc_fvec1) = convert_bfloat16_float(acc_bvec);
-  bVec acc2_bvec = bVec::loadu(data2);
-  fVec acc2_fvec0, acc2_fvec1;
-  std::tie(acc2_fvec0, acc2_fvec1) = convert_bfloat16_float(acc2_bvec);
-  bVec acc3_bvec = bVec::loadu(data3);
-  fVec acc3_fvec0, acc3_fvec1;
-  std::tie(acc3_fvec0, acc3_fvec1) = convert_bfloat16_float(acc3_bvec);
-  acc_fvec0 = map_fun(acc_fvec0, acc2_fvec0, acc3_fvec0);
-  acc_fvec1 = map_fun(acc_fvec1, acc2_fvec1, acc3_fvec1);
-  for (; d < size - (size % bVec::size()); d += bVec::size()) {
-    bVec data_bvec = bVec::loadu(data + d);
-    fVec data_fvec0, data_fvec1;
-    std::tie(data_fvec0, data_fvec1) = convert_bfloat16_float(data_bvec);
-    bVec data2_bvec = bVec::loadu(data2 + d);
-    fVec data2_fvec0, data2_fvec1;
-    std::tie(data2_fvec0, data2_fvec1) = convert_bfloat16_float(data2_bvec);
-    bVec data3_bvec = bVec::loadu(data3 + d);
-    fVec data3_fvec0, data3_fvec1;
-    std::tie(data3_fvec0, data3_fvec1) = convert_bfloat16_float(data3_bvec);
-    data_fvec0 = map_fun(data_fvec0, data2_fvec0, data3_fvec0);
-    data_fvec1 = map_fun(data_fvec1, data2_fvec1, data3_fvec1);
-    acc_fvec0 = red_fun(acc_fvec0, data_fvec0);
-    acc_fvec1 = red_fun(acc_fvec1, data_fvec1);
-  }
-  if (size - d > 0) {
-    bVec data_bvec = bVec::loadu(data + d, size - d);
-    fVec data_fvec0, data_fvec1;
-    std::tie(data_fvec0, data_fvec1) = convert_bfloat16_float(data_bvec);
-    bVec data2_bvec = bVec::loadu(data2 + d, size - d);
-    fVec data2_fvec0, data2_fvec1;
-    std::tie(data2_fvec0, data2_fvec1) = convert_bfloat16_float(data2_bvec);
-    bVec data3_bvec = bVec::loadu(data3 + d, size - d);
-    fVec data3_fvec0, data3_fvec1;
-    std::tie(data3_fvec0, data3_fvec1) = convert_bfloat16_float(data3_bvec);
-    if (size - d > fVec::size()) {
-      data_fvec0 = map_fun(data_fvec0, data2_fvec0, data3_fvec0);
-      data_fvec1 = map_fun(data_fvec1, data2_fvec1, data3_fvec1);
-      acc_fvec0 = red_fun(acc_fvec0, data_fvec0);
-      acc_fvec1 = fVec::set(acc_fvec1, red_fun(acc_fvec1, data_fvec1), size - d - fVec::size());
-    } else {
-      data_fvec0 = map_fun(data_fvec0, data2_fvec0, data3_fvec0);
-      acc_fvec0 = fVec::set(acc_fvec0, red_fun(acc_fvec0, data_fvec0), size - d);
-    }
-  }
-  acc_fvec0 = red_fun(acc_fvec0, acc_fvec1);
-  return vec_reduce_all<float>(red_fun, acc_fvec0, fVec::size());
-}
-
-template <typename scalar_t = BFloat16, typename Op>
-inline void map(
-    const Op& vec_fun,
-    BFloat16* output_data,
-    const BFloat16* input_data,
-    int64_t size) {
-  using bVec = vec::Vectorized<BFloat16>;
-  using fVec = vec::Vectorized<float>;
-  int64_t d = 0;
-  for (; d < size - (size % bVec::size()); d += bVec::size()) {
-    bVec data_bvec = bVec::loadu(input_data + d);
-    fVec data_fvec0, data_fvec1;
-    std::tie(data_fvec0, data_fvec1) = convert_bfloat16_float(data_bvec);
-    fVec output_fvec0 = vec_fun(data_fvec0);
-    fVec output_fvec1 = vec_fun(data_fvec1);
-    bVec output_bvec = convert_float_bfloat16(output_fvec0, output_fvec1);
-    output_bvec.store(output_data + d);
-  }
-  if (size - d > 0) {
-    bVec data_bvec = bVec::loadu(input_data + d, size - d);
-    fVec data_fvec0, data_fvec1;
-    std::tie(data_fvec0, data_fvec1) = convert_bfloat16_float(data_bvec);
-    fVec output_fvec0 = vec_fun(data_fvec0);
-    fVec output_fvec1 = vec_fun(data_fvec1);
-    bVec output_bvec = convert_float_bfloat16(output_fvec0, output_fvec1);
-    output_bvec.store(output_data + d, size - d);
-  }
-}
-
-template <typename scalar_t = BFloat16, typename Op>
-inline void map2(
-    const Op& vec_fun,
-    BFloat16* output_data,
-    const BFloat16* input_data,
-    const BFloat16* input_data2,
-    int64_t size) {
-  using bVec = vec::Vectorized<BFloat16>;
-  using fVec = vec::Vectorized<float>;
-  int64_t d = 0;
-  for (; d < size - (size % bVec::size()); d += bVec::size()) {
-    bVec data_bvec = bVec::loadu(input_data + d);
-    fVec data_fvec0, data_fvec1;
-    std::tie(data_fvec0, data_fvec1) = convert_bfloat16_float(data_bvec);
-    bVec data2_bvec = bVec::loadu(input_data2 + d);
-    fVec data2_fvec0, data2_fvec1;
-    std::tie(data2_fvec0, data2_fvec1) = convert_bfloat16_float(data2_bvec);
-    fVec output_fvec0 = vec_fun(data_fvec0, data2_fvec0);
-    fVec output_fvec1 = vec_fun(data_fvec1, data2_fvec1);
-    bVec output_bvec = convert_float_bfloat16(output_fvec0, output_fvec1);
-    output_bvec.store(output_data + d);
-  }
-  if (size - d > 0) {
-    bVec data_bvec = bVec::loadu(input_data + d, size - d);
-    fVec data_fvec0, data_fvec1;
-    std::tie(data_fvec0, data_fvec1) = convert_bfloat16_float(data_bvec);
-    bVec data2_bvec = bVec::loadu(input_data2 + d, size - d);
-    fVec data2_fvec0, data2_fvec1;
-    std::tie(data2_fvec0, data2_fvec1) = convert_bfloat16_float(data2_bvec);
-    fVec output_fvec0 = vec_fun(data_fvec0, data2_fvec0);
-    fVec output_fvec1 = vec_fun(data_fvec1, data2_fvec1);
-    bVec output_bvec = convert_float_bfloat16(output_fvec0, output_fvec1);
-    output_bvec.store(output_data + d, size - d);
-  }
-}
-
-template <typename scalar_t = BFloat16, typename Op>
-inline void map3(
-    const Op& vec_fun,
-    BFloat16* output_data,
-    const BFloat16* input_data1,
-    const BFloat16* input_data2,
-    const BFloat16* input_data3,
-    int64_t size) {
-  using bVec = vec::Vectorized<BFloat16>;
-  using fVec = vec::Vectorized<float>;
-  int64_t d = 0;
-  for (; d < size - (size % bVec::size()); d += bVec::size()) {
-    bVec data1_bvec = bVec::loadu(input_data1 + d);
-    fVec data1_fvec0, data1_fvec1;
-    std::tie(data1_fvec0, data1_fvec1) = convert_bfloat16_float(data1_bvec);
-    bVec data2_bvec = bVec::loadu(input_data2 + d);
-    fVec data2_fvec0, data2_fvec1;
-    std::tie(data2_fvec0, data2_fvec1) = convert_bfloat16_float(data2_bvec);
-    bVec data3_bvec = bVec::loadu(input_data3 + d);
-    fVec data3_fvec0, data3_fvec1;
-    std::tie(data3_fvec0, data3_fvec1) = convert_bfloat16_float(data3_bvec);
-    fVec output_fvec0 = vec_fun(data1_fvec0, data2_fvec0, data3_fvec0);
-    fVec output_fvec1 = vec_fun(data1_fvec1, data2_fvec1, data3_fvec1);
-    bVec output_bvec = convert_float_bfloat16(output_fvec0, output_fvec1);
-    output_bvec.store(output_data + d);
-  }
-  if (size - d > 0) {
-    bVec data1_bvec = bVec::loadu(input_data1 + d, size - d);
-    fVec data1_fvec0, data1_fvec1;
-    std::tie(data1_fvec0, data1_fvec1) = convert_bfloat16_float(data1_bvec);
-    bVec data2_bvec = bVec::loadu(input_data2 + d, size - d);
-    fVec data2_fvec0, data2_fvec1;
-    std::tie(data2_fvec0, data2_fvec1) = convert_bfloat16_float(data2_bvec);
-    bVec data3_bvec = bVec::loadu(input_data3 + d, size - d);
-    fVec data3_fvec0, data3_fvec1;
-    std::tie(data3_fvec0, data3_fvec1) = convert_bfloat16_float(data3_bvec);
-    fVec output_fvec0 = vec_fun(data1_fvec0, data2_fvec0, data3_fvec0);
-    fVec output_fvec1 = vec_fun(data1_fvec1, data2_fvec1, data3_fvec1);
-    bVec output_bvec = convert_float_bfloat16(output_fvec0, output_fvec1);
-    output_bvec.store(output_data + d, size - d);
-=======
-template <typename scalar_t, typename Op>
-inline void map4(
-    const Op& vec_fun,
-    scalar_t* output_data,
-    const scalar_t* input_data1,
-    const scalar_t* input_data2,
-    const scalar_t* input_data3,
-    const scalar_t* input_data4,
-    int64_t size) {
-  using Vec = vec::Vectorized<scalar_t>;
-  int64_t d = 0;
-  for (; d < size - (size % Vec::size()); d += Vec::size()) {
-    Vec data_vec1 = Vec::loadu(input_data1 + d);
-    Vec data_vec2 = Vec::loadu(input_data2 + d);
-    Vec data_vec3 = Vec::loadu(input_data3 + d);
-    Vec data_vec4 = Vec::loadu(input_data4 + d);
-    Vec output_vec = vec_fun(data_vec1, data_vec2, data_vec3, data_vec4);
-    output_vec.store(output_data + d);
-  }
-  if (size - d > 0) {
-    Vec data_vec1 = Vec::loadu(input_data1 + d, size - d);
-    Vec data_vec2 = Vec::loadu(input_data2 + d, size - d);
-    Vec data_vec3 = Vec::loadu(input_data3 + d, size - d);
-    Vec data_vec4 = Vec::loadu(input_data4 + d, size - d);
-    Vec output_vec = vec_fun(data_vec1, data_vec2, data_vec3, data_vec4);
-    output_vec.store(output_data + d, size - d);
->>>>>>> 047925da
-  }
-}
-
-}} // namespace at::vec+#include <ATen/cpu/vec/vec256/functional_base.h>
+#include <ATen/cpu/vec/vec256/functional_bfloat16.h>