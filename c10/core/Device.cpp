--- conflicted
+++ resolved
@@ -57,12 +57,8 @@
   if (device != types.end()) {
     return device->second;
   }
-<<<<<<< HEAD
-  TORCH_CHECK(false,
-=======
   TORCH_CHECK(
       false,
->>>>>>> 98fcdb80
       "Expected one of cpu, cuda, xpu, mkldnn, opengl, opencl, ideep, hip, msnpu, mlc, xla, vulkan, meta device type at start of device string: ",
       device_string);
 }
@@ -83,12 +79,6 @@
   if (match[2].matched) {
     try {
       index_ = c10::stoi(match[2].str());
-<<<<<<< HEAD
-    } catch (const std::exception &) {
-      TORCH_CHECK(false,
-        "Could not parse device index '", match[2].str(),
-        "' in device string '", device_string, "'");
-=======
     } catch (const std::exception&) {
       TORCH_CHECK(
           false,
@@ -97,7 +87,6 @@
           "' in device string '",
           device_string,
           "'");
->>>>>>> 98fcdb80
     }
   }
   validate();
