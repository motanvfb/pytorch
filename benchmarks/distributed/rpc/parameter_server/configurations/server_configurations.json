--- conflicted
+++ resolved
@@ -1,30 +1 @@
-<<<<<<< HEAD
-{
-    "AverageCpuParameterServer": {
-        "ps_class": "AverageParameterServer",
-        "configurations": {
-            "use_cuda_rpc": false
-        }
-    },
-    "AverageCudaParameterServer": {
-        "ps_class": "AverageParameterServer",
-        "configurations": {
-            "use_cuda_rpc": true
-        }
-    },
-    "AverageBatchCpuParameterServer": {
-        "ps_class": "AverageBatchParameterServer",
-        "configurations": {
-            "use_cuda_rpc": false
-        }
-    },
-    "AverageBatchCudaParameterServer": {
-        "ps_class": "AverageBatchParameterServer",
-        "configurations": {
-            "use_cuda_rpc": true
-        }
-    }
-}
-=======
-{}
->>>>>>> 3ce5ec65
+{}