# @generated DO NOT EDIT MANUALLY
# Template is at:    .github/templates/windows_ci_workflow.yml.j2
# Generation script: .github/scripts/generate_ci_workflows.py
name: Windows CI (pytorch-win-vs2019-cuda10-cudnn7-py3)

on:
  pull_request:
  push:
    branches:
      - master
      - release/*
  workflow_dispatch:

env:
  BUILD_ENVIRONMENT: pytorch-win-vs2019-cuda10-cudnn7-py3
  BUILD_WHEEL: 1
  CUDA_VERSION: "10.1"
  IN_CI: 1
  INSTALL_WINDOWS_SDK: 1
  PYTHON_VERSION: "3.8"
  SCCACHE_BUCKET: "ossci-compiler-cache"
  VC_PRODUCT: "BuildTools"
  VC_VERSION: ""
  VS_VERSION: "16.8.6"
  VC_YEAR: "2019"
  TORCH_CUDA_ARCH_LIST: "7.0"
  USE_CUDA: 1


concurrency:
  group: pytorch-win-vs2019-cuda10-cudnn7-py3-${{ github.event.pull_request.number || github.sha }}
  cancel-in-progress: true

jobs:
  build:
    runs-on: "windows.4xlarge"
<<<<<<< HEAD
    needs: []
=======
    defaults:
      run:
        working-directory: pytorch-${{ github.run_id }}
>>>>>>> 91cf3065
    env:
      JOB_BASE_NAME: pytorch-win-vs2019-cuda10-cudnn7-py3-build
    steps:
      - name: Checkout PyTorch
        uses: actions/checkout@v2
        with:
          submodules: recursive
          path: pytorch-${{ github.run_id }}
      - name: Install Visual Studio 2019 toolchain
        shell: powershell
        run: |
          .\.circleci\scripts\vs_install.ps1
      - name: Install Cuda
        shell: bash
        run: |
          .circleci/scripts/windows_cuda_install.sh
      - name: Install Cudnn
        shell: bash
        run: |
          .circleci/scripts/windows_cudnn_install.sh
      - name: Build
        shell: bash
        env:
          PYTORCH_FINAL_PACKAGE_DIR: /c/${{ github.run_id }}/build-results/
        run: |
          .jenkins/pytorch/win-build.sh
      # Upload to github so that people can click and download artifacts
      - name: Upload artifacts to Github
        if: always()
        uses: actions/upload-artifact@v2
        # Don't fail on upload to GH since it's only for user convenience
        continue-on-error: true
        with:
          retention-days: 14
          if-no-files-found: error
          name: ${{ env.BUILD_ENVIRONMENT }}
          path: C:\${{ github.run_id }}\build-results
      - name: Upload artifacts to s3
        if: always()
        uses: seemethere/upload-artifact-s3@9d7ceb0ab39c2c88d93ef7792b27425b27d59162
        with:
          retention-days: 14
          if-no-files-found: error
          name: ${{ env.BUILD_ENVIRONMENT }}
          path: C:\${{ github.run_id }}\build-results
      - name: Cleanup build-results and workspaces
        if: always()
        shell: bash
        env:
          PYTORCH_FINAL_PACKAGE_DIR: /c/${{ github.run_id }}/build-results/
        # Should remove the entirety of pytorch-${{ github.run_id }}
        run: |
          rm -rf "${PYTORCH_FINAL_PACKAGE_DIR}"
          rm -rf ./*

  generate-test-matrix:
    if: ${{ github.repository_owner == 'pytorch' }}
    needs: []
    runs-on: ubuntu-18.04
    env:
      TEST_RUNNER_TYPE: windows.8xlarge.nvidia.gpu
      NUM_TEST_SHARDS: 2
    outputs:
      matrix: ${{ steps.set-matrix.outputs.matrix }}
      render-matrix: ${{ steps.set-matrix.outputs.render-matrix }}
    container:
      image: python:3.9
    steps:
      - name: Install dependencies
        run: pip install typing-extensions
      - name: Clone pytorch/pytorch
        uses: actions/checkout@v2
      - name: Generating test matrix
        id: set-matrix
        run: .github/scripts/generate_pytorch_test_matrix.py

  test:
    env:
      JOB_BASE_NAME: pytorch-win-vs2019-cuda10-cudnn7-py3-test
      SHARD_NUMBER: ${{ matrix.shard }}
      NUM_TEST_SHARDS: ${{ matrix.num_shards }}
    needs: [build, generate-test-matrix, ]
    strategy:
      matrix: ${{ fromJson(needs.generate-test-matrix.outputs.matrix) }}
      fail-fast: false
    runs-on: ${{ matrix.runner }}
    defaults:
      run:
        working-directory: pytorch-${{ github.run_id }}
    steps:
      - name: Checkout PyTorch
        uses: actions/checkout@v2
        with:
          submodules: recursive
          path: pytorch-${{ github.run_id }}
      - name: Install Visual Studio 2019 toolchain
        shell: powershell
        run: |
          .\.circleci\scripts\vs_install.ps1
      - name: Install Cuda
        shell: bash
        run: |
          .circleci/scripts/windows_cuda_install.sh
      - name: Install Cudnn
        shell: bash
        run: |
          .circleci/scripts/windows_cudnn_install.sh
      - uses: seemethere/download-artifact-s3@0504774707cbc8603d7dca922e8026eb8bf3b47b
        name: Download PyTorch Build Artifacts
        with:
          name: ${{ env.BUILD_ENVIRONMENT }}
          path: C:\${{ github.run_id }}\build-results
      - name: Check build-results folder
        shell: powershell
        run: |
          tree /F C:\$Env:GITHUB_RUN_ID\build-results
      # Needed for coverage in win-test.sh
      - uses: actions/setup-python@v2
        name: Setup Python3
        with:
          python-version: '3.x'
      - name: Run test scripts
        shell: bash
        env:
          PYTORCH_FINAL_PACKAGE_DIR: /c/${{ github.run_id }}/build-results/
        run: |
            if [[ $NUM_TEST_SHARDS -ne 2 ]]; then
              export SHARD_NUMBER=0
            fi
            if [[ -n $GITHUB_HEAD_REF && "$USE_CUDA" == 1 ]]; then
              export RUN_SMOKE_TESTS_ONLY=1
            fi
            .jenkins/pytorch/win-test.sh
      - name: Zip test reports for upload
        if: always()
        shell: powershell
        run: |
          # -ir => recursive include all files in pattern
          7z a "test-reports-$Env:TEST_CONFIG.zip" -ir'!test\*.xml'
      - uses: actions/upload-artifact@v2
        name: Store PyTorch Test Reports
        if: always()
        with:
          name: test-reports-${{ matrix.config }}
          retention-days: 14
          if-no-files-found: error
          path:
            test-reports-*.zip
      - name: Cleanup workspace
        if: always()
        shell: bash
        # Should remove the entirety of pytorch-${{ github.run_id }}
        run: |
          rm -rf ./*

  # this is a separate step from test because the log files from test are too
  # long: basically, GitHub tries to render all of the log files when you click
  # through an action causing extreme slowdown on actions that contain too many
  # logs (like test); we can always move it back to the other one, but it
  # doesn't create the best experience
  render_test_results:
    if: always()
    needs: [generate-test-matrix, test, ]
    runs-on: linux.2xlarge
    strategy:
      matrix: ${{ fromJson(needs.generate-test-matrix.outputs.render-matrix) }}
      fail-fast: false
    # TODO: Make this into a composite step
    steps:
      - name: Checkout PyTorch
        uses: actions/checkout@v2
        with:
          # deep clone, to allow tools/stats/print_test_stats.py to use Git commands
          fetch-depth: 0
      - uses: actions/download-artifact@v2
        name: Download PyTorch Test Reports
        with:
          name: test-reports-${{ matrix.config }}
          path: .
      - name: Unzip test reports
        run: |
          unzip -o 'test-reports-*.zip'
      - name: Install dependencies
        # boto3 version copied from .circleci/docker/common/install_conda.sh
        run: |
          pip3 install -r requirements.txt
          pip3 install boto3==1.16.34 junitparser rich
      - name: Output Test Results (Click Me)
        run: |
          python3 tools/render_junit.py test
      - name: Parse ref
        id: parse-ref
        run: .github/scripts/parse_ref.py
      - name: Display and upload test statistics (Click Me)
        # temporary hack: set CIRCLE_* vars, until we update
        # tools/stats/print_test_stats.py to natively support GitHub Actions
        env:
          AWS_DEFAULT_REGION: us-east-1
          CIRCLE_BRANCH: ${{ steps.parse-ref.outputs.branch }}
          JOB_BASE_NAME: pytorch-win-vs2019-cuda10-cudnn7-py3-test
          CIRCLE_PR_NUMBER: ${{ github.event.pull_request.number }}
          CIRCLE_SHA1: ${{ github.event.pull_request.head.sha || github.sha }}
          CIRCLE_TAG: ${{ steps.parse-ref.outputs.tag }}
          CIRCLE_WORKFLOW_ID: '${{ github.run_id }}_${{ github.run_number }}'
        run: |
          python3 -m tools.stats.print_test_stats --upload-to-s3 --compare-with-s3 test<|MERGE_RESOLUTION|>--- conflicted
+++ resolved
@@ -34,13 +34,10 @@
 jobs:
   build:
     runs-on: "windows.4xlarge"
-<<<<<<< HEAD
-    needs: []
-=======
     defaults:
       run:
         working-directory: pytorch-${{ github.run_id }}
->>>>>>> 91cf3065
+    needs: []
     env:
       JOB_BASE_NAME: pytorch-win-vs2019-cuda10-cudnn7-py3-build
     steps:
