--- conflicted
+++ resolved
@@ -119,14 +119,8 @@
       JOB_BASE_NAME: pytorch-win-vs2019-cuda10-cudnn7-py3-test
       SHARD_NUMBER: ${{ matrix.shard }}
       NUM_TEST_SHARDS: ${{ matrix.num_shards }}
-<<<<<<< HEAD
+      TEST_CONFIG: ${{ matrix.config }}
     needs: [build, generate-test-matrix, ]
-=======
-      TEST_CONFIG: ${{ matrix.config }}
-    needs:
-      - build
-      - generate-test-matrix
->>>>>>> 525eaa3f
     strategy:
       matrix: ${{ fromJson(needs.generate-test-matrix.outputs.matrix) }}
       fail-fast: false
