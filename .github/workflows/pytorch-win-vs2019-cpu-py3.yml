--- conflicted
+++ resolved
@@ -109,14 +109,8 @@
       JOB_BASE_NAME: pytorch-win-vs2019-cpu-py3-test
       SHARD_NUMBER: ${{ matrix.shard }}
       NUM_TEST_SHARDS: ${{ matrix.num_shards }}
-<<<<<<< HEAD
+      TEST_CONFIG: ${{ matrix.config }}
     needs: [build, generate-test-matrix, ]
-=======
-      TEST_CONFIG: ${{ matrix.config }}
-    needs:
-      - build
-      - generate-test-matrix
->>>>>>> 525eaa3f
     strategy:
       matrix: ${{ fromJson(needs.generate-test-matrix.outputs.matrix) }}
       fail-fast: false
