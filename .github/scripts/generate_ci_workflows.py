--- conflicted
+++ resolved
@@ -38,7 +38,7 @@
 #       2. Probot Phase 1 (manual on 1 workflow)
 #          step 1. Probot automatically add labels based on the context
 #          step 2. Manually let probot trigger [unassigned] event
-#       4. Probot Phase 3 (auto on 1 workflows)
+#       3. Probot Phase 2 (auto on 1 workflows)
 #          step 1. Modify the workflows so that they only listen on [unassigned] events
 #          step 2. Probot automatically adds labels automatically based on the context
 #          step 3. Probot automatically triggers [unassigned] event
@@ -52,25 +52,19 @@
     trigger_action: str = 'unassigned'
     trigger_actor: str = 'pytorchbot'
     root_job_name: str = 'ciflow_should_run'
-    root_job: str = ''
-
-    def gen_root_job(self) -> None:
-        conditions = [
-            f"github.event_name == '{self.trigger_action}'",
-            # Once we're ready, we can enable the trigger_actor check for probot
-            # f"env.GITHUB_ACTOR == '{self.trigger_actor}'",
-        ] + [
-            f"contains(github.event.pull_request.labels.*.name, '{label}')"
-            for label in self.labels
-        ]
-        self.root_job = f'''
-  {self.root_job_name}:
-    runs-on: ubuntu-1804
-    if: (github.event_name != 'pull_request') || ({" && ".join(conditions)})
-    steps:
-      - name: noop
-        run: echo running {self.root_job_name}
-'''
+    root_job_condition: str = ''
+
+    def gen_root_job_condition(self) -> None:
+        # TODO: Make conditions strict
+        # At the beginning of the rollout of ciflow, we keep everything the same as what we have
+        # Once fully rollout, we can have strict constraints
+        # e.g. ADD      env.GITHUB_ACTOR == '{self.trigger_actor}
+        #      REMOVE   github.event.action !='{self.trigger_action}'
+        label_conditions = [f"github.event.action == '{self.trigger_action}'"] + \
+            [f"contains(github.event.pull_request.labels.*.name, '{label}')" for label in self.labels]
+        self.root_job_condition = f"(github.event_name != 'pull_request') || " \
+            f"(github.event.action !='{self.trigger_action}') || " \
+            f"({' && '.join(label_conditions)})"
 
     def reset_root_job(self) -> None:
         self.root_job_name = ''
@@ -80,7 +74,7 @@
         if not self.enabled:
             self.reset_root_job()
             return
-        self.gen_root_job()
+        self.gen_root_job_condition()
 
 
 @dataclass
@@ -120,10 +114,6 @@
         self.assert_valid()
 
     def assert_valid(self) -> None:
-<<<<<<< HEAD
-        assert self.arch in ['linux', 'windows'], f"invalid arch: {self.arch}, must be one of ['linux','windows']"
-=======
->>>>>>> 4f3edfbc
         err_message = f"invalid test_runner_type for {self.arch}: {self.test_runner_type}"
         if self.arch == 'linux':
             assert self.test_runner_type in LINUX_RUNNERS, err_message
