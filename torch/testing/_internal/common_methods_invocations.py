from functools import wraps, partial
from itertools import product, chain
import itertools
import collections
import copy
import operator
import random
import numbers

import torch
import numpy as np
from torch._six import inf
import collections.abc

from typing import List, Sequence, Tuple, Union

from torch.testing import \
    (make_non_contiguous, floating_types, floating_types_and, complex_types,
     floating_and_complex_types, floating_and_complex_types_and,
     all_types_and_complex_and, all_types_and, all_types_and_complex,
     integral_types_and, all_types)
from .._core import _dispatch_dtypes
from torch.testing._internal.common_device_type import \
    (skipIf, skipCUDAIfNoMagma, skipCUDAIfNoMagmaAndNoCusolver, skipCUDAIfNoCusolver,
     skipCPUIfNoLapack, skipCPUIfNoFFT, skipCUDAIfRocm, precisionOverride, toleranceOverride, tol)
from torch.testing._internal.common_cuda import CUDA11OrLater, SM53OrLater, SM60OrLater
from torch.testing._internal.common_utils import \
    (is_iterable_of_tensors,
     random_symmetric_matrix, random_symmetric_psd_matrix,
     make_fullrank_matrices_with_distinct_singular_values,
     random_symmetric_pd_matrix, make_symmetric_matrices,
     make_symmetric_pd_matrices,
     random_fullrank_matrix_distinct_singular_value,
     TEST_WITH_ROCM, IS_WINDOWS, IS_MACOS, make_tensor, TEST_SCIPY,
     torch_to_numpy_dtype_dict, TEST_WITH_ASAN,
     GRADCHECK_NONDET_TOL,)
import torch.testing._internal.opinfo_helper as opinfo_helper

from setuptools import distutils

if TEST_SCIPY:
    import scipy.special


class DecorateInfo(object):
    """Describes which test, or type of tests, should be wrapped in the given
       decorators when testing an operator. Any test that matches all provided
       arguments will be decorated. The decorators will only be applied if the
       active_if argument is True."""

    __slots__ = ['decorators', 'cls_name', 'test_name', 'device_type', 'dtypes', 'active_if']

    def __init__(self, decorators, cls_name=None, test_name=None, *,
                 device_type=None, dtypes=None, active_if=True):
        self.decorators = list(decorators) if isinstance(decorators, collections.abc.Sequence) else [decorators]
        self.cls_name = cls_name
        self.test_name = test_name
        self.device_type = device_type
        self.dtypes = dtypes
        self.active_if = active_if

    def is_active(self, cls_name, test_name, device_type, dtype):
        return (
            self.active_if and
            (self.cls_name is None or self.cls_name == cls_name) and
            (self.test_name is None or self.test_name == test_name) and
            (self.device_type is None or self.device_type == device_type) and
            (self.dtypes is None or dtype in self.dtypes)
        )


class SkipInfo(DecorateInfo):
    """Describes which test, or type of tests, should be skipped when testing
       an operator. Any test that matches all provided arguments will be skipped.
       The skip will only be checked if the active_if argument is True."""

    def __init__(self, cls_name=None, test_name=None, *,
                 device_type=None, dtypes=None, active_if=True):
        super().__init__(decorators=skipIf(True, "Skipped!"), cls_name=cls_name,
                         test_name=test_name, device_type=device_type, dtypes=dtypes,
                         active_if=active_if)

class SampleInput(object):
    """Represents sample inputs to a function."""

    __slots__ = ['input', 'args', 'kwargs', 'output_process_fn_grad', 'broadcasts_input', 'name']

    def __init__(self, input, *, args=tuple(), kwargs=None, output_process_fn_grad=lambda x: x, broadcasts_input=False, name=""):
        # input is the first input to the op and must be either a Tensor or TensorList (Sequence[Tensor]).
        # This follows the typical pattern where for Tensor inputs op(t, ...) = t.op(...).
        # op with TensorList inputs do not support method or inplace variants.
        assert isinstance(input, torch.Tensor) or is_iterable_of_tensors(input)
        self.input: Union[torch.Tensor, Sequence[torch.Tensor]] = input
        self.args = args
        self.kwargs = kwargs if kwargs is not None else {}
        self.output_process_fn_grad = output_process_fn_grad
        self.name = name

        # Specifies if `self.input` is broadcasted or not,
        # given that the operator supports broadcasting.
        # This field is used to verify the behavior for inplace variant.
        #
        # If a SampleInput is marked with `broadcasts_input=True`,
        # it is verified that we get a `RuntimerError` with this sample,
        # and inplace variant. Also inplace grad{grad} tests are skipped,
        # for such inputs (as they will error out otherwise).
        self.broadcasts_input = broadcasts_input

    def _repr_helper(self, formatter):
        # Helper function to return the details of the SampleInput as `str`
        # It consolidates all the fields of SampleInput and allows,
        # formatting the fields like `input`, `args`, etc with `formatter`
        # callable to customize the representation.
        # Look at `summary` method for example.
        arguments = [
            f'input={formatter(self.input)}',
            f'args={formatter(self.args)}',
            f'kwargs={formatter(self.kwargs)}',
            f'output_process_fn_grad={self.output_process_fn_grad}',
            f'broadcasts_input={self.broadcasts_input}',
            f'name={repr(self.name)}']

        return f'SampleInput({", ".join(a for a in arguments if a is not None)})'

    def __repr__(self):
        return self._repr_helper(lambda x: x)

    def summary(self):
        # Returns the SampleInput details in a more
        # friendly format.
        # It formats `Tensor` and `TensorList`
        # in a more condensed representation.
        def formatter(arg):
            # Format any instance of `Tensor` (standalone, in list, or in dict)
            # by Tensor[TensorShape]
            # Eg. Tensor with shape (3, 4) is formatted as Tensor[3, 4]
            if isinstance(arg, torch.Tensor):
                shape = str(tuple(arg.shape)).replace('(', '').replace(')', '')
                return f"Tensor[{shape}]"
            elif isinstance(arg, dict):
                return {k: formatter(v) for k, v in arg.items()}
            elif is_iterable_of_tensors(arg):
                return "TensorList[" + ", ".join(map(formatter, arg)) + "]"
            elif isinstance(arg, (list, tuple)):  # Handle list, tuple
                return "(" + ",".join(map(formatter, arg)) + ")"

            return repr(arg)

        return self._repr_helper(formatter)

    # Returns the NumPy version of the sample input object in the form of a tuple: (input, args, kwargs)
    def numpy(self):
        # Converts tensors to ndarrays by calling .detach().cpu().numpy() on them
        # Numbers, strings, and bool are preserved as is
        # Lists, tuples and dicts are handled by calling this function recursively
        def to_numpy(x):
            def _np(t):
                return t.detach().cpu().numpy()

            if isinstance(x, torch.Tensor):
                return _np(x)
            elif isinstance(x, list):
                return list(map(to_numpy, x))
            elif isinstance(x, tuple):
                return tuple(map(to_numpy, x))
            elif isinstance(x, dict):
                return {k: to_numpy(v) for k, v in x.items()}
            elif isinstance(x, (numbers.Number, bool, str)):
                return x

            raise ValueError("Unknown type {0}!".format(type(x)))

        sample_np_input, np_args, np_kwargs = to_numpy(self.input), to_numpy(self.args), to_numpy(self.kwargs)
        return (sample_np_input, np_args, np_kwargs)

class AliasInfo(object):
    """Class holds alias information. For example, torch.abs ->
    torch.absolute, torch.Tensor.absolute, torch.Tensor.absolute_
    """

    def __init__(self, alias_name):
        self.name = alias_name
        self.op = _getattr_qual(torch, alias_name)
        self.method_variant = getattr(torch.Tensor, alias_name, None)
        self.inplace_variant = getattr(torch.Tensor, alias_name + "_", None)

    def __call__(self, *args, **kwargs):
        return self.op(*args, **kwargs)


_NOTHING = object()  # Unique value to distinguish default from anything else


# Extension of getattr to support qualified names
# e.g. _getattr_qual(torch, 'linalg.norm') -> torch.linalg.norm
def _getattr_qual(obj, name, default=_NOTHING):
    try:
        for path in name.split('.'):
            obj = getattr(obj, path)
        return obj
    except AttributeError:
        if default is not _NOTHING:
            return default
        else:
            raise

# Note [OpInfos]
# ~~~~~~~~~~~~~~
#
# This note was written shortly after the PyTorch 1.9 release.
# If you notice it's out-of-date or think it could be improved then please
# file an issue.
#
# See also: the OpInfo tracker (https://github.com/pytorch/pytorch/issues/54261)
# See also: "Writing Test Templates" in common_device_type.py to learn how to
#   parametrize a test template using OpInfos.
#
# An OpInfo is a collection of metadata related to a PyTorch operator. This
#   metadata is used to generate tests that validate properties of the operator,
#   like if it implements the correct gradient formula.
#
# WHY OPINFOS?
# ~~~~~~~~~~~~
#
# OpInfos are principally intended to do two things:
#
#   1) to simplify testing an operator
#   2) to allow systems (like autograd, torchscript, fx, nnc...) to test
#        against every PyTorch operator
#
# Both these goals are still a work in progress. Not every operator has an
#   OpInfo, and some operator tests still have to be written manually.
#
# The utility of OpInfos can also be motivated from a different perspective.
#   PyTorch is a complicated framework with many interrelated systems, too
#   many for any one person to keep track of. An OpInfo can be thought of as the
#   interface between an operator implementer and those other systems. Instead of
#   requiring the implementer of torch.foo understand how to test its forward
#   mode AD or NNC support that's typically handled automatically just by
#   defining an OpInfo. This is a helpful perspective to have, because it's often
#   surprising to OpInfo writers that just implementing an OpInfo typically can't
#   verify an operator is actually implemented correctly. "If an OpInfo doesn't
#   validate my op works as expected, what's the point of it?" But the point of
#   it is that it lets engineers focus on testing their operator logic instead
#   of having to write tests for how the operator interacts with each of
#   PyTorch's many systems. And, OK, sometimes it validates your op works
#   the way you want and all you have to do is write an OpInfo and you're done
#   testing... more on that below.
#
# WHAT'S AN OPINFO?
# ~~~~~~~~~~~~~~~~~
#
# So what is an OpInfo? It's a Python class that describes an operator's properties,
#   like which dtypes it supports on the CPU and whether it has any aliases.
#   These properties can be divided into three categories:
#
#   1) Metadata describing the operator, like the operator's name and if it
#     "supports" the out kwarg.
#   2) Test directives, like "skips" that tell the test suite to skip some
#     tests.
#   3) A "sample inputs" function that generates valid inputs for the operator.
#
# OpInfo attributes are described in more detail below.
#
# THE SAMPLE INPUTS FUNCTION
# ~~~~~~~~~~~~~~~~~~~~~~~~~~
#
# The "sample inputs" function merits special elaboration. This function is
#   crucial to testing with OpInfos. A typical OpInfo test has to treat the operator
#   as a black box. There's no structure for the test to understand or exploit.
#   Without "sample inputs" it wouldn't even know how to call the OpInfo's
#   operator. The sample input function saves the day by providing different
#   "SampleInputs" that can be used to call the operator. A sample input
#   function should have the following signature:
#
#   def sample_inputs_foo(op_info, device, dtype, requires_grad, **kwargs):
#
#   And should return a list of SampleInputs (see the class description above).
#   Each SampleInput defines an "input", "args", "kwargs",
#   an "output_process_fn_grad" function, the "broadcasts_input" bool and
#   a "name".
#
# The "input" is the first argument to the operator, or the tensor that
#   the method or inplace variants of the operator should be called on, and
#   should be on the requested device, of the requested dtype, and its
#   requires_grad attribute should be set to the requires_grad argument.
#
# "args" should contain positional arguments, and "kwargs" keyword arguments.
#
# "output_process_fn_grad" has an interesting name. It's a function that maps
#   the operator's output (when given the input, args, and kwargs) to the
#   portion of the output to gradcheck. For example, consider an operator
#   like torch.linalg.slogdet
#   (https://pytorch.org/docs/master/generated/torch.linalg.slogdet.html).
#   This operator returns a tuple of two tensors, but the first tensor
#   cannot be backwarded through. Its "output_process_fn_grad" filters
#   this output tuple to just the second argument, which we can call backward
#   on. Functions that produce a single tensor can ignore this argument.
#
# "broadcasts_input" is a bool indicated if the SampleInput causes the operator
#   to broadcast the "input" argument. This is important for tests to understand
#   because inplace variants of operations throw a runtime error if they
#   would broadcast their input arguments, so tests that work with inplace
#   variants filter SampleInputs that broadcast their input.
#
# "name" is a string that's just used for debugging. It appears when printing
#   the SampleInput.
#
# OPINFO FILE ORGANIZATION
# ~~~~~~~~~~~~~~~~~~~~~~~~
#
# All OpInfos are currently defined in this file. Most OpInfo tests are defined
#   in test_ops.py, but some system-specific tests are defined in those
#   systems' test files, and subclass-specific tests are defined in the test
#   file that corresponds to that subclass (see the below).
#   Expect a reorganization in the future.
#
# WHAT'S TESTED?
# ~~~~~~~~~~~~~~
#
# Every OpInfo in the op_db sequence has the following properties validated in
# test_ops.py:
#
#   - that its supported dtypes are specified correctly
#   - that it supports the out= argument properly (if it allows out=),
#       see https://github.com/pytorch/pytorch/wiki/Developer-FAQ#how-does-out-work-in-pytorch
#   - that it works with the conjugate view bit properly
#   - that its function, method, and inplace variants perform the same operation
#       (that is, that torch.add, torch.Tensor.add, and torch.Tensor.add_ all
#       do the same thing).
#   - that its inplace variant preserves the input's storage
#   - that its gradient formula is implemented correctly, and that it supports
#       gradgrad and complex grad and gradgrad and forward mode AD properly for
#       the op's function and inplace variants (method variants are skipped
#       to reduce test time).
#   - that the operation performs the same operation when traced or scripted
#       using the jit
#   - that the operation is autodifferentiated by the jit as expected
#   - that the operator's aliases, if any, perform the same operation and that
#       the jit understands the alias
#
# Additional OpInfo tests are in test_jit_fuser_te.py, test_fx_experimental.py,
#   and test_fx.py. These tests validate that operators work with NNC and FX
#   as expected.
#
# For performance, some of the above tests may only run on the first
#   SampleInput returned by an OpInfo's sample input function.
#
# In addition to these tests, some subclasses (discussed in the next section)
#   define additional tests.
#
# Critically, as mentioned above, what's not tested is that the operator
#   works as expected. When implementing an OpInfo an engineer must still
#   typically write one or more tests validating the operator's behavior.
#
# OPINFO (SUB)CLASSES
# ~~~~~~~~~~~~~~~~~~~
#
# In addition to the OpInfo base class there are several specialized OpInfo
#   subclasses. For example, the UnaryUfuncInfo subclass is used for
#   unary elementwise operations. These operations have a common structure
#   that test_unary_ufuncs.py exploits with additional automated testing.
#   The automated testing in test_unary_ufuncs.py is so thorough, comparing
#   the operator to a NumPy reference function on a plethora of values, that
#   just implementing an OpInfo for a unary elementwise operation is often
#   sufficient testing.
#
# The ForeachFuncInfo is another OpInfo subclass that is hyper-specialized to a
#   very unique class of operations. These OpInfos aren't included in the
#   op_db sequence and have their own tests.
#
# Other OpInfo subclasses, like SpectralFuncInfo, are just for convenience
# when writing OpInfos.
#
# TESTING A NEW OPERATOR
# ~~~~~~~~~~~~~~~~~~~~~~
#
# If you're adding a new operator to the torch, torch.fft, torch.linalg,
#   or torch.special namespaces then you should add an OpInfo for it. As
#   mentioned a couple times above, implementing an OpInfo is not usually
#   sufficient testing (unless the operator is a unary elementwise operator).
#   The OpInfo will only test the properties described in the "WHAT'S TESTED"
#   section. It DOES NOT verify that the operator is implemented correctly.
#
# We are currently reviewing if operators in the torch.nn.functional namespace
#   will be added as OpInfos, but you are encouraged to add an OpInfo for
#   such operators, too.
#
# TIPS FOR WRITING AN OPINFO AND OPINFO TESTS
# ~~~~~~~~~~~~~~~~~~~~~~~~~~~~~~~~~~~~~~~~~~~
#
# Writing an OpInfo can be a little daunting. Since the point of an OpInfo is to
#   be consumed by a variety of systems it can be hard to understand how to
#   deal with test failures or how to set the OpInfo metadata properly.
#
# Before adding an OpInfo it helps to look at other OpInfos. A sample inputs
#   function must be defined, and the operator's dtypes must be specified.
#   Once that's done you should run the operator's tests in test_ops.py
#   (these can be filtered using the "-k" argument in pytest). Tests that
#   fail should provide an error message that describes what to change about
#   your OpInfo. You don't need to worry about changing an OpInfo's default
#   values unless a test yells at you.
#
# Similarly, if you're writing a test that consumes OpInfos then it's critical
#   your test provides a clear error message describing what to do when it
#   fails. You should not assume the OpInfo implementer is familiar with your
#   system.
#
# If you see a confusing error message while developing an OpInfo then please
#   file an issue describing what happened.
#
# This trial-and-error approach can be frustrating to writing an OpInfo can
#   be frustrating, but it's probably necessary as long as OpInfos don't require
#   learning about all the systems that consume them. One thing that can help
#   is the get_supported_dtypes() function defined in opinfo_helper.py. This
#   function can be used to programmatically specify the dtypes an operator
#   supports, and is especially useful if writing an OpInfo on a machine
#   without a CUDA device. See its documentation for more details.
#
# THE FUTURE OF OPINFOS AND OPINFO TESTING
# ~~~~~~~~~~~~~~~~~~~~~~~~~~~~~~~~~~~~~~~~
#
# In the future we expect OpInfo coverage to improve, particularly for the
#   torch, torch.fft, torch.linalg, and torch.special namespaces, and possibly
#   for the torch.nn.functional namespace, too. In addition an analogous class,
#   ModuleInfo, will be developed to improve module testing.
#
# We also expect at least two new OpInfo subclasses: BinaryUfuncInfo and
#   ReductionInfo. Both will have new automated tests for correctness, too,
#   which might make testing binary elementwise operations and reductions as
#   simple as testing unary elementwise operations today.

# Classes and methods for the operator database
class OpInfo(object):
    """Operator information and helper functions for acquiring it."""

    def __init__(self,
                 name,  # the string name of the function
                 *,
                 ref=None,  # An optional reference function that accepts ndarrays (AKA "NumPy arrays").
                            # If given, the op will be compared with its reference on each of its sample inputs.
                 # the following metadata describes the operator, its variants,
                 #   and its aliases, if any
                 aliases=None,  # iterable of aliases, e.g. ("absolute",) for torch.abs
                 variant_test_name='',  # additional string to include in the test name
                                        # this is useful when an op needs multiple OpInfos,
                                        # like divide does, often because it's really several
                                        # different ops behind the scenes
                 op=None,  # the function variant of the operation, populated as torch.<name> if None
                 method_variant=_NOTHING,  # explicitly specifies the method variant of the operator
                                           # if _NOTHING (default), the method variant will be autopopulated
                                           # if None, then the OpInfo specifies no method variant
                 inplace_variant=_NOTHING,  # explicitly specifies the inplace variant of the operator
                                            # if _NOTHING (default), the method variant will be autopopulated
                                            # if None, then the OpInfo specifies no method variant

                 # the following metadata are test directives for skipping or
                 # modifying tests and a pointer to the op's sample inputs function
                 # this function lets the OpInfo generate valid inputs
                 skips=tuple(),  # information about which tests to skip
                 decorators=None,  # decorators to apply to generated tests
                 sample_inputs_func=None,  # function to generate sample inputs

                 # the following metadata relates to dtype support and is tested for correctness in test_ops.py
                 dtypes=floating_types(),  # dtypes this function is expected to work with
                 # the following dtypesIf... options override the dtypes value
                 # on their respective device types
                 dtypesIfCPU=None,  # dtypes this function is expected to work with on CPU
                 dtypesIfCUDA=None,  # dtypes this function is expected to work with on CUDA
                 dtypesIfROCM=None,  # dtypes this function is expected to work with on ROCM
                 backward_dtypes=None,  # backward dtypes this function is expected to work with
                 backward_dtypesIfCPU=None,  # backward dtypes this function is expected to work with on CPU
                 backward_dtypesIfCUDA=None,  # backward dtypes this function is expected to work with on CUDA
                 backward_dtypesIfROCM=None,  # backward dtypes this function is expected to work with on ROCM
                 default_test_dtypes=None,  # dtypes to test with by default. Tests are instantiated with
                                            # these dtypes for the op unless otherwise specified.
                                            # This is helpful in reducing the test matrix.
                 # the following metadata describes the operators out= support
                 supports_out=True,  # whether the op supports the out kwarg
                                     # defaults to True, if the op does not allow the out kwarg or
                                     # supports it incorrectly then test_out in test_ops.py should fail
                 safe_casts_outputs=False,  # whether op allows safe casting when writing to out arguments

                 # the following metadata relates to autograd support
                 supports_autograd=True,  # whether the operation supports gradient computations
                                          # if true, gradient correctness is tested in test_ops.py
                                          # using the op's sample inputs
                 supports_gradgrad=True,  # whether the op supports second order gradients
                                          # if true, gradgrad correctness is tested in test_ops.py
                                          # (this value is ignored if supports_autograd=False)
                 supports_inplace_autograd=None,  # whether the operation supports inplace autograd
                                                  # if true, tested in test_ops.py
                                                  # defaults to supports_autograd's value
                 supports_forward_ad=False,  # Whether the operation support forward mode AD
                                             # If the value is True, we check that the gradients are correct
                                             # If the value is False, we test that forward grad is not implemented
                 gradcheck_wrapper=lambda op, *args, **kwargs: op(*args, **kwargs),  # wrapper function for gradcheck
                 check_batched_grad=True,  # whether to check batched grad when doing gradcheck
                 check_batched_gradgrad=True,  # whether to check batched grad grad when doing gradgradcheck
                 gradcheck_nondet_tol=0.0,  # tolerance for nondeterminism while performing gradcheck
                 gradcheck_fast_mode=None,  # Whether to use the fast implmentation for gradcheck/gradgradcheck.
                                            # When set to None, defers to the default value provided by the wrapper
                                            # function around gradcheck (testing._internal.common_utils.gradcheck)

                 # the following metadata relates to JIT support and is tested for correctness in test_ops.py
                 aten_name=None,  # name of the corresponding aten:: operator
                 assert_autodiffed=False,  # if a op's aten::node is expected to be symbolically autodiffed
                 autodiff_nonfusible_nodes=None,  # a list of strings with node names that are expected to be in a
                                                  # DifferentiableGraph when autodiffed. Ex: ['aten::add', 'aten::mm'],
                                                  # default is populated to be ['aten::(name of Python operator)']
                 autodiff_fusible_nodes=None,  # a list of strings with node names that are expected to be in FusionGroups
                                               # inside of DifferentiableGraphs when this operation is autodiffed.
                                               # Ex: ['aten::add', 'aten::mm'], defaults to an empty list
                                               # Note: currently no ops use fusible nodes

                 # the following metadata relates to sparse support and is used in test_sparse.py
                 supports_sparse=False,  # whether the op supports sparse inputs

                 # the following metadata relates to complex support and is checked in test_ops.py
                 test_conjugated_samples=True,
                 test_neg_view=True,
                 ):

        dtypes_args = (dtypes, dtypesIfCPU, dtypesIfCUDA, dtypesIfROCM)
        # Validates the dtypes are generated from the dispatch-related functions
        for dtype_list in dtypes_args:
            assert isinstance(dtype_list, (_dispatch_dtypes, type(None)))

        self.name = name
        self.ref = ref
        self.aten_name = aten_name if aten_name is not None else name
        self.variant_test_name = variant_test_name

        # Attribute to verify dynamic_dtypes are used.
        self.dynamic_dtypes = any(map(lambda dtypes: isinstance(
            dtypes, opinfo_helper._dynamic_dispatch_dtypes), dtypes_args))

        if self.dynamic_dtypes:
            # Make sure `dtyesIfCUDA` is dynamic, if dynamic dispatch is used for CPU
            # This is because, below we set dtypesIfCUDA to dtypes if they are None.
            assert isinstance(dtypesIfCUDA, opinfo_helper._dynamic_dispatch_dtypes), \
                (f"To use dynamic dypes for operator {name}, "
                 "acquire the dtypes dynamically for argument `dtypesIfCUDA`."
                 "This is to ensure that CUDA dtypes are acquired correctly as they"
                 "differ from CPU dtypes occasionally")

        self.dtypes = set(dtypes)

        # NOTE: backward dtypes must be acquired before forward dtypes
        #   since they fallback to explicit (not implicit!) specifications of
        #   forward dtypes
        self.backward_dtypes = set(backward_dtypes) if backward_dtypes is not None else self.dtypes
        self.backward_dtypesIfCPU = set(backward_dtypesIfCPU) if backward_dtypesIfCPU is not None else (
            backward_dtypes if backward_dtypes is not None
            else dtypesIfCPU if dtypesIfCPU is not None
            else dtypes)
        self.backward_dtypesIfCUDA = set(backward_dtypesIfCUDA) if backward_dtypesIfCUDA is not None else (
            backward_dtypes if backward_dtypes is not None
            else dtypesIfCUDA if dtypesIfCUDA is not None
            else dtypes)
        self.backward_dtypesIfROCM = set(backward_dtypesIfROCM) if backward_dtypesIfROCM is not None else (
            backward_dtypesIfCUDA if backward_dtypesIfCUDA is not None
            else backward_dtypes if backward_dtypes is not None
            else dtypesIfROCM if dtypesIfROCM is not None
            else dtypesIfCUDA if dtypesIfCUDA is not None
            else dtypes)

        self.dtypesIfCPU = set(dtypesIfCPU) if dtypesIfCPU is not None else self.dtypes
        self.dtypesIfCUDA = set(dtypesIfCUDA) if dtypesIfCUDA is not None else self.dtypes
        self.dtypesIfROCM = set(dtypesIfROCM) if dtypesIfROCM is not None else self.dtypesIfCUDA

        self._default_test_dtypes = set(default_test_dtypes) if default_test_dtypes is not None else None

        # NOTE: if the op is unspecified it is assumed to be under the torch namespace
        self.op = op if op else _getattr_qual(torch, self.name)
        method_variant = getattr(torch.Tensor, name, None) if method_variant is _NOTHING else method_variant
        # attributes like real, imag are not callable
        self.method_variant = method_variant if callable(method_variant) else None
        inplace_name = name + "_"
        self.inplace_variant = getattr(torch.Tensor, inplace_name, None) \
            if inplace_variant is _NOTHING else inplace_variant
        self.operator_variant = getattr(operator, name, None)

        self.supports_out = supports_out
        self.safe_casts_outputs = safe_casts_outputs

        self.skips = skips
        self.decorators = decorators
        self.sample_inputs_func = sample_inputs_func

        self.assert_autodiffed = assert_autodiffed
        self.autodiff_fusible_nodes = autodiff_fusible_nodes if autodiff_fusible_nodes else []
        if autodiff_nonfusible_nodes is None:
            self.autodiff_nonfusible_nodes = ['aten::' + self.name]
        else:
            self.autodiff_nonfusible_nodes = autodiff_nonfusible_nodes

        # autograd support
        self.supports_autograd = supports_autograd
        self.supports_inplace_autograd = supports_inplace_autograd
        if self.supports_inplace_autograd is None:
            self.supports_inplace_autograd = supports_autograd

        self.gradcheck_wrapper = gradcheck_wrapper
        self.supports_gradgrad = supports_gradgrad
        self.supports_forward_ad = supports_forward_ad
        self.check_batched_grad = check_batched_grad
        self.check_batched_gradgrad = check_batched_gradgrad
        self.gradcheck_nondet_tol = gradcheck_nondet_tol
        self.gradcheck_fast_mode = gradcheck_fast_mode

        self.supports_sparse = supports_sparse

        self.aliases = ()
        if aliases is not None:
            self.aliases = tuple(AliasInfo(a) for a in aliases)  # type: ignore[assignment]

        self.test_conjugated_samples = test_conjugated_samples
        self.test_neg_view = test_neg_view

    def __call__(self, *args, **kwargs):
        """Calls the function variant of the operator."""
        return self.op(*args, **kwargs)

    def get_op(self):
        """Returns the function variant of the operator, torch.<op_name>."""
        return self.op

    def get_method(self):
        """Returns the method variant of the operator, torch.Tensor.<op_name>.
        Returns None if the operator has no method variant.
        """
        return self.method_variant

    def get_inplace(self):
        """Returns the inplace variant of the operator, torch.Tensor.<op_name>_.
        Returns None if the operator has no inplace variant.
        """
        return self.inplace_variant

    def get_operator_variant(self):
        """Returns operator variant of the operator, e.g. operator.neg
        Returns None if the operator has no operator variant.
        """
        return self.operator_variant

    def conjugate_sample_inputs(self, device, dtype, requires_grad=False, **kwargs):
        """Returns an iterable of SampleInputs but with the tensor input or first
        tensor in a sequence input conjugated.
        """

        # TODO: Remove the try/except once all operators have sample_inputs_func with
        #       **kwargs in their signature.
        try:
            samples = self.sample_inputs_func(self, device, dtype, requires_grad, **kwargs)
        except TypeError:
            samples = self.sample_inputs_func(self, device, dtype, requires_grad)

        conj_samples = list(samples)

        def conjugate(tensor):
            _requires_grad = tensor.requires_grad
            with torch.no_grad():
                tensor = tensor.conj()
            return tensor.requires_grad_(_requires_grad)

        for i in range(len(samples)):
            sample = conj_samples[i]
            # Note: it is assumed that the input here is either a tensor or tensorlist
            if isinstance(sample.input, torch.Tensor):
                sample.input = conjugate(sample.input)
            else:
                with torch.no_grad():
                    sample.input[0] = conjugate(sample.input[0])

        return tuple(conj_samples)

    def sample_inputs(self, device, dtype, requires_grad=False, **kwargs):
        """Returns an iterable of SampleInputs.

        These samples should be sufficient to test the function works correctly
        with autograd, TorchScript, etc.
        """

        # TODO: Remove the try/except once all operators have sample_inputs_func with
        #       **kwargs in their signature.
        try:
            samples = self.sample_inputs_func(self, device, dtype, requires_grad, **kwargs)
        except TypeError:
            samples = self.sample_inputs_func(self, device, dtype, requires_grad)

        if 'include_conjugated_inputs' in kwargs and kwargs.get('include_conjugated_inputs'):
            conj_samples = self.conjugate_sample_inputs(device, dtype, requires_grad, **kwargs)
            samples_list = list(samples)
            samples_list.extend(conj_samples)
            samples = tuple(samples_list)

        return samples

    # Returns True if the test should be skipped and False otherwise
    def should_skip(self, cls_name, test_name, device_type, dtype):
        return any(si.is_active(cls_name, test_name, device_type, dtype)
                   for si in self.skips)

    def supported_dtypes(self, device_type):
        if device_type == 'cpu':
            return self.dtypesIfCPU
        if device_type == 'cuda':
            return self.dtypesIfROCM if TEST_WITH_ROCM else self.dtypesIfCUDA
        else:
            return self.dtypes

    def supported_backward_dtypes(self, device_type):
        if not self.supports_autograd:
            return set()

        backward_dtypes = None
        if device_type == 'cpu':
            backward_dtypes = self.backward_dtypesIfCPU
        elif device_type == 'cuda':
            backward_dtypes = self.backward_dtypesIfROCM if TEST_WITH_ROCM else self.backward_dtypesIfCUDA
        else:
            backward_dtypes = self.backward_dtypes

        allowed_backward_dtypes = floating_and_complex_types_and(torch.bfloat16, torch.float16)
        return set(allowed_backward_dtypes).intersection(backward_dtypes)

    def supports_complex_autograd(self, device_type):
        if device_type == 'cpu':
            return any(dtype.is_complex for dtype in self.backward_dtypesIfCPU)
        if device_type == 'cuda':
            if TEST_WITH_ROCM:
                return any(dtype.is_complex for dtype in self.backward_dtypesIfROCM)
            else:
                return any(dtype.is_complex for dtype in self.backward_dtypesIfCUDA)
        else:
            return any(dtype.is_complex for dtype in self.backward_dtypes)

    def supports_dtype(self, dtype, device_type):
        return dtype in self.supported_dtypes(device_type)

    def default_test_dtypes(self, device_type):
        """Returns the default dtypes used to test this operator on the device.

        Equal to the operator's default_test_dtypes filtered to remove dtypes
        not supported by the device.
        """
        supported = self.supported_dtypes(device_type)
        return (supported if self._default_test_dtypes is None
                else supported.intersection(self._default_test_dtypes))


L = 20
M = 10
S = 5


def sample_inputs_unary(op_info, device, dtype, requires_grad, **kwargs):
    low, high = op_info.domain
    low = low if low is None else low + op_info._domain_eps
    high = high if high is None else high - op_info._domain_eps

    return (SampleInput(make_tensor((L,), device=device, dtype=dtype,
                                    low=low, high=high,
                                    requires_grad=requires_grad)),
            SampleInput(make_tensor((), device=device, dtype=dtype,
                                    low=low, high=high,
                                    requires_grad=requires_grad)))

# Metadata class for unary "universal functions (ufuncs)" that accept a single
# tensor and have common properties like:
class UnaryUfuncInfo(OpInfo):
    """Operator information for 'universal unary functions (unary ufuncs).'
    These are functions of a single tensor with common properties like:
      - they are elementwise functions
      - the input shape is the output shape
      - they typically have method and inplace variants
      - they typically support the out kwarg
      - they typically have NumPy or SciPy references
    See NumPy's universal function documentation
    (https://numpy.org/doc/1.18/reference/ufuncs.html) for more details
    about the concept of ufuncs.
    """

    def __init__(self,
                 name,  # the string name of the function
                 *,
                 ref,  # a reference function
                 dtypes=floating_types(),
                 dtypesIfCPU=None,
                 dtypesIfCUDA=None,
                 dtypesIfROCM=None,
                 default_test_dtypes=(
                     torch.uint8, torch.long, torch.half, torch.bfloat16,
                     torch.float32, torch.cfloat),  # dtypes which tests check by default
                 domain=(None, None),  # the [low, high) domain of the function
                 handles_large_floats=True,  # whether the op correctly handles large float values (like 1e20)
                 handles_extremals=True,  # whether the op correctly handles extremal values (like inf)
                 handles_complex_extremals=True,  # whether the op correct handles complex extremals (like inf -infj)
                 supports_complex_to_float=False,  # op supports casting from complex input to real output safely eg. angle
                 sample_inputs_func=sample_inputs_unary,
                 sample_kwargs=lambda device, dtype, input: ({}, {}),
                 supports_sparse=False,
                 **kwargs):
        super(UnaryUfuncInfo, self).__init__(name,
                                             dtypes=dtypes,
                                             dtypesIfCPU=dtypesIfCPU,
                                             dtypesIfCUDA=dtypesIfCUDA,
                                             dtypesIfROCM=dtypesIfROCM,
                                             default_test_dtypes=default_test_dtypes,
                                             sample_inputs_func=sample_inputs_func,
                                             supports_sparse=supports_sparse,
                                             **kwargs)
        self.ref = ref
        self.domain = domain
        self.handles_large_floats = handles_large_floats
        self.handles_extremals = handles_extremals
        self.handles_complex_extremals = handles_complex_extremals
        self.supports_complex_to_float = supports_complex_to_float

        # test_unary_ufuncs.py generates its own inputs to test the consistency
        # of the operator on sliced tensors, non-contig tensors, etc.
        # `sample_kwargs` is a utility function to provide kwargs
        # along with those inputs if required (eg. clamp).
        # It should return two dictionaries, first holding kwarg for
        # torch operator and second one for reference NumPy operator.
        self.sample_kwargs = sample_kwargs

        # Epsilon to ensure grad and gradgrad checks don't test values
        #   outside a function's domain.
        self._domain_eps = 1e-5

def sample_inputs_tensor_split(op_info, device, dtype, requires_grad, **kwargs):
    make_input = partial(make_tensor, device=device, dtype=dtype,
                         low=None, high=None, requires_grad=requires_grad)

    args_cases = (
        # Cases with tensor indices.
        (torch.tensor([1, 2, 3]),),
        (torch.tensor(1),),
        (torch.tensor([1, 2, 3]), 1),
        # Cases with list of indices.
        ((2, 4),),
        ((2, 4), 1),
        ((2, 4), -1),
        # Cases with integer section.
        (3,),
        (3, 1),
        (3, -1),
    )

    def generator():
        for args in args_cases:
            yield SampleInput(make_input((S, S, S)), args=args)

    return list(generator())


def sample_inputs_linalg_det(op_info, device, dtype, requires_grad):
    kw = dict(device=device, dtype=dtype)
    inputs = [
        make_tensor((S, S), **kw),
        make_tensor((1, 1), **kw),  # 1x1
        random_symmetric_matrix(S, **kw),  # symmetric
        random_symmetric_psd_matrix(S, **kw),  # symmetric_psd
        random_symmetric_pd_matrix(S, **kw),  # symmetric_pd

        # dim2_null, rank1 and rank2 are disabled because of
        # https://github.com/pytorch/pytorch/issues/53364
        # we should re-enable them once the issue is solved
        # random_square_matrix_of_rank(S, S - 2, **kw),  # dim2_null
        # random_square_matrix_of_rank(S, 1, **kw),  # rank1
        # random_square_matrix_of_rank(S, 2, **kw),  # rank2

        random_fullrank_matrix_distinct_singular_value(S, **kw),  # distinct_singular_value
        make_tensor((3, 3, S, S), **kw),  # batched
        make_tensor((3, 3, 1, 1), **kw),  # batched_1x1
        random_symmetric_matrix(S, 3, **kw),  # batched_symmetric
        random_symmetric_psd_matrix(S, 3, **kw),  # batched_symmetric_psd
        random_symmetric_pd_matrix(S, 3, **kw),  # batched_symmetric_pd
        random_fullrank_matrix_distinct_singular_value(S, 3, 3, **kw),  # batched_distinct_singular_values
        make_tensor((0, 0), **kw),
        make_tensor((0, S, S), **kw),
    ]
    for t in inputs:
        t.requires_grad = requires_grad
    return [SampleInput(t) for t in inputs]

def sample_inputs_linalg_matrix_power(op_info, device, dtype, requires_grad):
    # (<matrix_size>, (<batch_sizes, ...>))
    test_sizes = [
        (1, ()),
        (2, (0,)),
        (2, (2,)),
    ]

    inputs = []
    for matrix_size, batch_sizes in test_sizes:
        size = batch_sizes + (matrix_size, matrix_size)
        for n in (0, 3, 5):
            t = make_tensor(size, device, dtype, requires_grad=requires_grad)
            inputs.append(SampleInput(t, args=(n,)))
        for n in [-4, -2, -1]:
            t = random_fullrank_matrix_distinct_singular_value(matrix_size, *batch_sizes, device=device, dtype=dtype)
            t.requires_grad = requires_grad
            inputs.append(SampleInput(t, args=(n,)))

    return inputs

def sample_inputs_hsplit(op_info, device, dtype, requires_grad):
    return (SampleInput(make_tensor((6,), device, dtype,
                                    low=None, high=None,
                                    requires_grad=requires_grad),
                        args=(2,),),
            SampleInput(make_tensor((S, S, S), device, dtype,
                                    low=None, high=None,
                                    requires_grad=requires_grad),
                        args=([1, 2, 3],),),)

def sample_inputs_vsplit(op_info, device, dtype, requires_grad):
    return (SampleInput(make_tensor((6, S), device, dtype,
                                    low=None, high=None,
                                    requires_grad=requires_grad),
                        args=(2,),),
            SampleInput(make_tensor((S, S, S), device, dtype,
                                    low=None, high=None,
                                    requires_grad=requires_grad),
                        args=([1, 2, 3],),),)

def sample_inputs_dsplit(op_info, device, dtype, requires_grad):
    return (SampleInput(make_tensor((S, S, S), device, dtype,
                                    low=None, high=None,
                                    requires_grad=requires_grad),
                        args=([1, 2, 3],),),
            SampleInput(make_tensor((S, S, 6), device, dtype,
                                    low=None, high=None,
                                    requires_grad=requires_grad),
                        args=(2,),),)

def sample_inputs_linalg_multi_dot(op_info, device, dtype, requires_grad):
    # Each test case consists of the sizes in the chain of multiplications
    # e.g. [2, 3, 4, 5] generates matrices (2, 3) @ (3, 4) @ (4, 5)
    test_cases = [
        [1, 2, 1],
        [2, 0, 2],
        [0, 2, 2],
        [2, 2, 2, 2],
        [2, 3, 4, 5],
        [5, 4, 0, 2],
        [2, 4, 3, 5, 3, 2]
    ]

    result = []
    for sizes in test_cases:
        tensors = []
        for size in zip(sizes[:-1], sizes[1:]):
            t = make_tensor(size, device, dtype, requires_grad=requires_grad)
            tensors.append(t)
        result.append(SampleInput(tensors))

    return result

def sample_inputs_linalg_matrix_norm(op_info, device, dtype, requires_grad, **kwargs):
    sizes = ((2, 2), (2, 3, 2))
    ords = ('fro', 'nuc', inf, -inf, 1, -1, 2, -2)
    dims = ((-2, -1), (-1, 0))

    inputs: List[SampleInput] = []
    for size, ord, dim, keepdim in product(sizes, ords, dims, [True, False]):
        t = make_tensor(size, device, dtype, requires_grad=requires_grad)
        inputs.append(SampleInput(t, args=(ord, dim, keepdim)))

    return inputs

def sample_inputs_linalg_norm(op_info, device, dtype, requires_grad):
    test_sizes = [
        (S,),
        (0,),
        (S, S),
        (0, 0),
        (S, 0),
        (0, S),
        (S, S, S),
        (0, S, S),
        (S, 0, S),
        (0, 0, 0),
    ]

    vector_ords = (None, 0, 0.5, 1, 2, 3.5, inf, -0.5, -1, -2, -3.5, -inf)
    matrix_ords = (None, 'fro', 'nuc', 1, 2, inf, -1, -2, -inf)

    inputs = []

    for test_size in test_sizes:
        is_vector_norm = len(test_size) == 1
        is_matrix_norm = len(test_size) == 2

        for keepdim in [False, True]:
            inputs.append(SampleInput(
                make_tensor(
                    test_size, device, dtype, low=None, high=None,
                    requires_grad=requires_grad),
                kwargs=dict(
                    keepdim=keepdim)))

            if not (is_vector_norm or is_matrix_norm):
                continue

            ords = vector_ords if is_vector_norm else matrix_ords

            for ord in ords:

                inputs.append(SampleInput(
                    make_tensor(
                        test_size, device, dtype,
                        low=None, high=None,
                        requires_grad=requires_grad),
                    args=(ord,),
                    kwargs=dict(
                        keepdim=keepdim)))

                if ord in ['nuc', 'fro']:
                    inputs.append(SampleInput(
                        make_tensor(
                            test_size, device, dtype,
                            low=None, high=None,
                            requires_grad=requires_grad),
                        kwargs=dict(
                            ord=ord,
                            keepdim=keepdim,
                            dim=(0, 1))))
        return inputs


def sample_inputs_norm(op_info, device, dtype, requires_grad, **kwargs):
    make_arg = partial(make_tensor, device=device, dtype=dtype, requires_grad=requires_grad)

    cases = (
        ((S, S), (2,), '2'),
        ((S, S), (0,), '0'),
        ((S, S), (0.5,), '0_5'),
        ((S, S), (1,), '1'),
        ((S, S), (3,), '3'),
        ((S, S), (-1,), 'neg_1'),
        ((S, S), (-2,), 'neg_2'),
        ((S, S), (-0.5,), 'neg_0_5'),
        ((S, S), (-1.5,), 'neg_1_5'),
    )

    cases_nonzero_input = (
        ((S, S, S), (1.5,), '1_5_default'),
        ((S, S, S), (1.5, 1), '1_5_dim'),
        ((S, S, S), (1.5, -1), '1_5_neg_dim'),
        ((S, S, S), (1.5, 1, True), 'keepdim_1_5_dim'),
        ((S, S, S), (1.5, -1, True), 'keepdim_1_5_neg_dim'),
    )

    cases_negdim_base = (
        ((S, S), (-2, 1,), 'neg_2_2_dim'),
        ((S, S), (-1, 1,), 'neg_1_2_dim'),
        ((S, S), (0, 1,), '0_2_dim'),
        ((S, S), (1, 1,), '1_2_dim'),
        ((S, S), (2, 1,), '2_2_dim'),
        ((S, S), (3, 1,), '3_2_dim'),
        ((S, S, S), (2, 1), '2_dim'),
        ((S, S, S), (3, 1), '3_dim'),
        ((S, S, S), (2, 1, True), 'keepdim_2_dim'),
        ((S, S, S), (3, 1, True), 'keepdim_3_dim'),
        ((), (2, 0), '2_dim_scalar'),
        ((), (3, 0), '3_dim_scalar'),
        ((), (2, 0, True), 'keepdim_2_dim_scalar'),
        ((), (3, 0, True), 'keepdim_3_dim_scalar'),
    )

    cases_negdim = []
    for case in cases_negdim_base:
        cases_negdim.append(case)
        shape, args, name = case
        new_args = copy.deepcopy(list(args))
        new_args[1] *= -1
        cases_negdim.append((shape, tuple(new_args), name.replace("_dim", "_neg_dim")))

    def generator():
        for shape, args, name in itertools.chain(cases, cases_negdim):
            yield SampleInput(make_arg(shape), args=args, name=name)

        for shape, args, name in cases_nonzero_input:
            yield SampleInput(make_arg(shape, exclude_zero=True), args=args, name=name)

    return list(generator())


def sample_inputs_norm_fro(op_info, device, dtype, requires_grad, **kwargs):
    make_arg = partial(make_tensor, device=device, dtype=dtype, requires_grad=requires_grad)

    cases = (
        ((S, S), (), 'default'),
        ((S, S), ('fro',), 'fro_default'),
        ((S, S), ('fro', [0, 1],), 'fro'),
    )

    def generator():
        for shape, args, name in cases:
            yield SampleInput(make_arg(shape), args=args, name=name)

    return list(generator())


def sample_inputs_norm_nuc(op_info, device, dtype, requires_grad, **kwargs):
    make_arg = partial(make_tensor, device=device, dtype=dtype, requires_grad=requires_grad)

    cases = (
        ((S, S), ('nuc',), 'nuc'),
        ((S, S, S), ('nuc', [1, 2]), 'nuc_batched'),
    )

    def generator():
        for shape, args, name in cases:
            yield SampleInput(make_arg(shape), args=args, name=name)

    return list(generator())


def sample_inputs_norm_inf(op_info, device, dtype, requires_grad, **kwargs):
    make_arg = partial(make_tensor, device=device, dtype=dtype, requires_grad=requires_grad)

    cases = (
        ((S, S), (-inf,), '-inf'),
        ((S, S), (inf,), 'inf'),
        ((S, S), (inf, 1,), 'inf_2_dim'),
        ((S, S), (inf, -1,), 'inf_2_neg_dim'),
    )

    def generator():
        for shape, args, name in cases:
            yield SampleInput(make_arg(shape), args=args, name=name)

    return list(generator())


def sample_inputs_linalg_vector_norm(op_info, device, dtype, requires_grad, **kwargs):
    size_1D = (S,)
    size_2D = (2, 2)

    test_cases = [
        # input size, ord, dim args
        (size_1D, 2, None),
        (size_1D, 2, (0,)),
        (size_1D, 0, None),
        (size_1D, 0, (0,)),
        (size_1D, 0.9, None),
        (size_1D, 0.9, (0,)),
        (size_1D, 1, None),
        (size_1D, 1, (0,)),
        (size_1D, -2.1, None),
        (size_1D, -2.1, (0,)),
        (size_1D, inf, None),
        (size_1D, inf, (0,)),
        (size_1D, -inf, None),
        (size_1D, -inf, (0,)),

        (size_2D, 2, None),
        (size_2D, 2, (0,)),
        (size_2D, 2, (-1, 0)),
        (size_2D, 0, None),
        (size_2D, 0, (0,)),
        (size_2D, 0, (-1, 0)),
        (size_2D, 0.9, None),
        (size_2D, 0.9, (0,)),
        (size_2D, 0.9, (-1, 0)),
        (size_2D, 1, None),
        (size_2D, 1, (0,)),
        (size_2D, 1, (-1, 0)),
        (size_2D, -2.1, None),
        (size_2D, -2.1, (0,)),
        (size_2D, -2.1, (-1, 0)),
        (size_2D, inf, None),
        (size_2D, inf, (0,)),
        (size_2D, inf, (-1, 0)),
        (size_2D, -inf, None),
        (size_2D, -inf, (0,)),
        (size_2D, -inf, (-1, 0)),
    ]
    inputs = []

    for test_size, ord, dim in test_cases:
        for keepdim in [False, True]:
            inputs.append(SampleInput(
                make_tensor(
                    test_size, device, dtype,
                    low=None, high=None,
                    requires_grad=requires_grad),
                args=(ord,),
                kwargs=dict(
                    keepdim=keepdim,
                    dim=dim)))

    return inputs

# In order to use the kwarg alpha, partials should be used in an OpInfo's sample_inputs_func
# eg. sample_inputs_func=partial(sample_inputs_binary_pwise, alpha=2)
# Then one sample input would also be generated corresponding to the value of alpha provided.
# In the future, kwargs 'alpha_floating', 'alpha_integral' & 'alpha_complex' can be used to
# specify scalars of floating, integral & complex types as values for "alpha".
# Keyword argument `rhs_exclude_zero` is used to exclude zero values from rhs tensor argument
# This is necessary for operations like `true_divide`, where divide by zero throws an exception.
def sample_inputs_binary_pwise(op_info, device, dtype, requires_grad, extra_kwargs=None, **kwargs):
    if extra_kwargs is None:
        extra_kwargs = {}

    scalar = 3.14 + 3.14j if dtype.is_complex else (3.14 if dtype.is_floating_point else 3)
    scalar = 1 if dtype is torch.bool else scalar
    tests_list = [
        ((S, S, S), (S, S, S), False),
        ((S, S, S), (S, S), False),
        ((), (), False),
        ((S, S, S), (), False),
        ((S, S, S), scalar, False),
        ((), scalar, False)
    ]
    tests_with_lhs_broadcasting = [
        ((S, S), (S, S, S), True),
        ((), (S, S, S), True),
        ((S, 1, S), (M, S), True),
    ]
    test_cases = tests_list + tests_with_lhs_broadcasting  # type: ignore[operator]
    samples = []
    for first_shape, shape_or_scalar, broadcasts_input in test_cases:
        arg = shape_or_scalar

        if isinstance(shape_or_scalar, tuple):
            exclude_zero = kwargs.get('rhs_exclude_zero', False)
            arg = make_tensor(shape_or_scalar, device=device, dtype=dtype,
                              requires_grad=requires_grad, exclude_zero=exclude_zero)
        samples.append(SampleInput(make_tensor(first_shape, device=device, dtype=dtype,
                                               requires_grad=requires_grad),
                                   args=(arg,), kwargs=extra_kwargs,
                                   broadcasts_input=broadcasts_input))
    # Adds an extra sample using "alpha" if it's passed in kwargs
    if 'alpha' in kwargs:
        a = make_tensor((S, S, S), device=device, dtype=dtype, requires_grad=requires_grad)
        b = make_tensor((S, S, S), device=device, dtype=dtype, requires_grad=requires_grad)
        extra_kwargs['alpha'] = kwargs['alpha']
        sample = SampleInput(a, args=(b,), kwargs=extra_kwargs)
        samples.append(sample)
    return tuple(samples)


def sample_inputs_t(op_info, device, dtype, requires_grad, **kwargs):
    make_arg = partial(make_tensor, device=device, dtype=dtype, requires_grad=requires_grad)
    return (SampleInput(make_arg((1, 2))),
            SampleInput(make_arg((2,))),
            SampleInput(make_arg(())))


def sample_inputs_mm(op_info, device, dtype, requires_grad, **kwargs):
    args_list = (
        ((S, M), (M, S)),
    )
    inputs = tuple(SampleInput(make_tensor(first_shape, device, dtype,
                                           requires_grad=requires_grad),
                               args=(make_tensor(second_shape, device, dtype,
                                     requires_grad=requires_grad),))
                   for first_shape, second_shape in args_list)
    return inputs

def sample_inputs_addmm(op_info, device, dtype, requires_grad, **kwargs):
    alpha_val = kwargs.get('alpha', 2 + 3j if dtype.is_complex else 0.6)
    beta_val = kwargs.get('beta', 1 + 2j if dtype.is_complex else 0.2)
    tests_list = [
        ((2, 3), (2, 2), (2, 3), False)
    ]
    tests_with_lhs_broadcasting = [
        ((1,), (2, 2), (2, 3), True),
        ((), (2, 2), (2, 3), True)
    ]
    test_cases = tests_list + tests_with_lhs_broadcasting  # type: ignore[operator]
    inputs = tuple(SampleInput(make_tensor(shape_a, device, dtype, requires_grad=requires_grad),
                               args=(make_tensor(shape_b, device, dtype,
                                                 requires_grad=requires_grad),
                                     make_tensor(shape_c, device, dtype,
                                                 requires_grad=requires_grad)),
                               kwargs={'alpha': alpha_val, 'beta': beta_val},
                               broadcasts_input=broadcasts_input)
                   for shape_a, shape_b, shape_c, broadcasts_input in test_cases)
    return inputs

def sample_inputs_mv(self, device, dtype, requires_grad, **kwargs):
    return (
        SampleInput(
            make_tensor((S, M, ), device, dtype, low=None, high=None, requires_grad=requires_grad),
            args=(
                make_tensor((M, ), device, dtype, low=None, high=None, requires_grad=requires_grad),
            )
        ),
    )

def sample_inputs_bmm(self, device, dtype, requires_grad, **kwargs):
    return (
        SampleInput(
            make_tensor((M, S, M, ), device, dtype, low=None, high=None, requires_grad=requires_grad),
            args=(
                make_tensor((M, M, S, ), device, dtype, low=None, high=None, requires_grad=requires_grad),
            )
        ),
    )

def sample_inputs_dot_vdot(self, device, dtype, requires_grad, **kwargs):
    return (
        SampleInput(
            make_tensor((S, ), device, dtype, low=None, high=None, requires_grad=requires_grad),
            args=(
                make_tensor((S, ), device, dtype, low=None, high=None, requires_grad=requires_grad),
            )
        ),
    )

def sample_inputs_addmv(op_info, device, dtype, requires_grad, **kwargs):
    make_arg = partial(make_tensor, dtype=dtype, device=device, requires_grad=requires_grad)

    test_cases = (((S,), (S, M), (M,), 1, 1, False),
                  ((S,), (S, M), (M,), 0.2, 0.6, False),
                  )

    test_cases_with_broadcast = (((1,), (S, M), (M,), 1, 1, True),
                                 ((1,), (S, M), (M,), 0.2, 0.6, True),
                                 ((), (S, M), (M,), 1, 1, True),
                                 ((), (S, M), (M,), 0.2, 0.6, True),
                                 )

    cases = test_cases + test_cases_with_broadcast

    def generator():
        # addmv performs: beta * M + alpha * (mat @ vec)
        for M, mat, vec, beta, alpha, broadcasts_input in cases:
            yield SampleInput(make_arg(M), args=(make_arg(mat), make_arg(vec)),
                              kwargs=dict(beta=beta, alpha=alpha), broadcasts_input=broadcasts_input)

    return list(generator())

def sample_inputs_addbmm(op_info, device, dtype, requires_grad, **kwargs):
<<<<<<< HEAD
    test_cases = [((S, M), (S, S, S), (S, S, M), 1, 1, False),
                  ((1,), (S, S, S), (S, S, M), 1, 1, True),
                  ((S, M), (S, S, S), (S, S, M), 0.6, 0.2, False),
                  ((1,), (S, S, S), (S, S, M), 0.6, 0.2, True),
                  ((), (S, S, S), (S, S, M), 1, 1, True),
                  ((), (S, S, S), (S, S, M), 0.6, 0.2, True),
                  ]
    sample_inputs = []
    for input_args in test_cases:
        args = (make_tensor(input_args[0], device, dtype,
                            low=None, high=None,
                            requires_grad=requires_grad),
                make_tensor(input_args[1], device, dtype,
                            low=None, high=None,
                            requires_grad=requires_grad),
                make_tensor(input_args[2], device, dtype,
                            low=None, high=None,
                            requires_grad=requires_grad))
        alpha, beta = input_args[3], input_args[4]
        sample_inputs.append(SampleInput(args[0], args=(args[1], args[2]), kwargs=dict(beta=beta, alpha=alpha),
                                         broadcasts_input=input_args[5]))
        if dtype.is_complex:
            sample_inputs.append(SampleInput(args[0], args=(args[1], args[2]),
                                             kwargs=dict(beta=beta * (1 + 2j), alpha=alpha * (2 + 3j)),
                                             broadcasts_input=input_args[5]))
=======
    make_arg = partial(make_tensor, device=device, dtype=dtype, requires_grad=requires_grad)

    # input_shape, batch1_shape, batch2_shape, beta_val, alpha_val
    test_cases = [((S, M), (S, S, S), (S, S, M), 1, 1),
                  ((1,), (S, S, S), (S, S, M), 1, 1),
                  ((S, M), (S, S, S), (S, S, M), 0.6, 0.2),
                  ((1,), (S, S, S), (S, S, M), 0.6, 0.2),
                  ((), (S, S, S), (S, S, M), 1, 1),
                  ((), (S, S, S), (S, S, M), 0.6, 0.2),
                  ]
>>>>>>> 2f3300f2

    def generator():
        for input_shape, batch1_shape, batch2_shape, beta, alpha in test_cases:
            if dtype.is_complex:
                beta_complex, alpha_complex = beta * (1 + 2j), alpha * (2 + 3j)
                yield SampleInput(make_arg(input_shape), args=(make_arg(batch1_shape), make_arg(batch2_shape)),
                                  kwargs=dict(beta=beta_complex, alpha=alpha_complex))
            yield SampleInput(make_arg(input_shape), args=(make_arg(batch1_shape), make_arg(batch2_shape)),
                              kwargs=dict(beta=beta, alpha=alpha))

    return list(generator())

def sample_inputs_addcmul_addcdiv(op_info, device, dtype, requires_grad, **kwargs):
    test_cases = [(((S, S), (S, S), (S, S)), False),
                  (((S, S), (S, 1), (1, S)), False),
                  (((1,), (S, S, 1), (1, S)), True),
                  (((), (), ()), False),
                  (((S, S), (), ()), True),
                  (((), (S, S, 1), (1, S)), True)
                  ]

    sample_inputs = []
    for input_args, broadcasts_input in test_cases:
        args = tuple(make_tensor(arg, device, dtype, requires_grad=requires_grad) if isinstance(arg, tuple) else arg
                     for arg in input_args)
        sample_inputs.append(SampleInput(args[0], args=args[1:], broadcasts_input=broadcasts_input))

        sample_inputs.append(SampleInput(args[0], args=args[1:], kwargs=dict(value=3.14), broadcasts_input=broadcasts_input))

    return tuple(sample_inputs)

def sample_inputs_baddbmm(op_info, device, dtype, requires_grad, **kwargs):
    test_cases = [((S, S, M), (S, S, S), (S, S, M), 1, 1, False),
                  ((1,), (S, S, S), (S, S, M), 1, 1, True),
                  ((S, S, M), (S, S, S), (S, S, M), 0.6, 0.2, False),
                  ((1,), (S, S, S), (S, S, M), 0.6, 0.2, True),
                  ((), (S, S, S), (S, S, M), 1, 1, True),
                  ((), (S, S, S), (S, S, M), 0.6, 0.2, True),
                  ]
    sample_inputs = []
    for (input_shape, batch1_shape, batch2_shape, alpha, beta, broadcasts_input) in test_cases:
        args = (make_tensor(input_shape, device, dtype,
                            low=None, high=None,
                            requires_grad=requires_grad),
                make_tensor(batch1_shape, device, dtype,
                            low=None, high=None,
                            requires_grad=requires_grad),
                make_tensor(batch2_shape, device, dtype,
                            low=None, high=None,
                            requires_grad=requires_grad))
        sample_inputs.append(SampleInput(args[0], args=(args[1], args[2]),
                             kwargs=dict(beta=beta, alpha=alpha), broadcasts_input=broadcasts_input))
        if dtype.is_complex:
            sample_inputs.append(SampleInput(args[0], args=(args[1], args[2]),
                                             kwargs=dict(beta=beta * (1 + 2j), alpha=alpha * (2 + 3j)),
                                             broadcasts_input=broadcasts_input))
    return tuple(sample_inputs)

def sample_inputs_addr(op_info, device, dtype, requires_grad, **kwargs):
    input1 = SampleInput(
        make_tensor((S, M), device, dtype, low=None, high=None, requires_grad=requires_grad),
        args=(
            make_tensor((S, ), device, dtype, low=None, high=None, requires_grad=requires_grad),
            make_tensor((M, ), device, dtype, low=None, high=None, requires_grad=requires_grad)))

    input2 = SampleInput(
        make_tensor((), device, dtype, low=None, high=None, requires_grad=requires_grad),
        args=(
            make_tensor((S, ), device, dtype, low=None, high=None, requires_grad=requires_grad),
            make_tensor((M, ), device, dtype, low=None, high=None, requires_grad=requires_grad)),
        broadcasts_input=True)

    if dtype.is_complex:
        alpha, beta = 0.1 + 0.3j, 0.4 + 0.6j
    elif dtype.is_floating_point:
        alpha, beta = 0.2, 0.6
    else:
        alpha, beta = 2, 3

    input3 = SampleInput(
        make_tensor((S, M), device, dtype, low=None, high=None, requires_grad=requires_grad),
        args=(
            make_tensor((S, ), device, dtype, low=None, high=None, requires_grad=requires_grad),
            make_tensor((M, ), device, dtype, low=None, high=None, requires_grad=requires_grad)),
        kwargs=dict(beta=beta, alpha=alpha))

    input4 = SampleInput(
        make_tensor((), device, dtype, low=None, high=None, requires_grad=requires_grad),
        args=(
            make_tensor((S, ), device, dtype, low=None, high=None, requires_grad=requires_grad),
            make_tensor((M, ), device, dtype, low=None, high=None, requires_grad=requires_grad)),
        kwargs=dict(beta=beta, alpha=alpha),
        broadcasts_input=True)

    return (input1, input2, input3, input4)

def sample_inputs_xlogy(self, device, dtype, requires_grad, **kwargs):
    return (
        SampleInput(
            make_tensor((S, S), device, dtype, low=None, high=None, requires_grad=requires_grad),
            args=(
                make_tensor((S, S), device, dtype, low=0, high=None, requires_grad=requires_grad),
            )
        ),
    )


def sample_inputs_xlog1py(self, device, dtype, requires_grad):
    make_arg = partial(make_tensor, device=device, dtype=dtype, requires_grad=requires_grad)

    def generator():
        # same shape
        yield SampleInput(make_arg((S, S)), args=(make_arg((S, S), low=-1),))
        # rhs broadcast
        yield SampleInput(make_arg((S, S)), args=(make_arg((S,), low=-1),))
        # all zero `x`
        with torch.no_grad():
            x = make_arg((S, S))
            x.fill_(0)
        yield SampleInput(x, args=(make_arg((S, S), low=-1),))

        # randomly zero-masked `x`
        x = make_arg((S, S))
        y = make_arg((S, S), low=-1)
        with torch.no_grad():
            x[torch.rand(x.shape) > 0.5] = 0
        yield SampleInput(x, args=(y,))

        # Scalar x
        # `input` has to be a tensor
        # yield SampleInput(0, args=(make_arg((S, S), low=-1),))
        # yield SampleInput(2.1, args=(make_arg((S, S), low=-1),))

        # Scalar y
        yield SampleInput(make_arg((S, S)), args=(-0.5,))
        yield SampleInput(make_arg((S, S)), args=(1.2,))

    return list(generator())

def sample_inputs_zero_(op_info, device, dtype, requires_grad, **kwargs):
    make_arg = partial(make_tensor, device=device, dtype=dtype, requires_grad=requires_grad)

    cases = ((), (S, S, S), (S,))

    def generator():
        for shape in cases:
            yield(SampleInput(make_arg(shape)))

    return list(generator())


def sample_inputs_logsumexp(self, device, dtype, requires_grad):
    inputs = (
        ((), (0,), True),
        ((S, S), (1,), True),
        ((S, S), (1,), False)
    )
    samples = []

    for shape, dim, keepdim in inputs:
        t = make_tensor(shape, device, dtype,
                        low=None, high=None,
                        requires_grad=requires_grad)
        samples.append(SampleInput(t, args=(dim, keepdim)))

    return tuple(samples)

def sample_inputs_logcumsumexp(self, device, dtype, requires_grad):
    inputs = (
        ((S, S, S), 0),
        ((S, S, S), 1),
        ((), 0),
    )
    samples = []

    for shape, dim in inputs:
        t = make_tensor(shape, device, dtype,
                        low=None, high=None,
                        requires_grad=requires_grad)
        samples.append(SampleInput(t, args=(dim,)))

    return tuple(samples)

def sample_inputs_trace(self, device, dtype, requires_grad, **kwargs):
    return (SampleInput((make_tensor((S, S), device, dtype,
                                     low=None, high=None,
                                     requires_grad=requires_grad))),)


def sample_inputs_renorm(self, device, dtype, requires_grad, **kwargs):
    make_arg = partial(make_tensor, dtype=dtype, device=device, requires_grad=requires_grad)
    cases = (((S, S, S), (2, 1, 0.5)),
             ((S, S, S), (2, -1, 0.5)),
             ((S, S, S), (1, 2, 3)),
             ((S, S, S), (float('inf'), 2, 0.5)),
             )

    def generator():
        for shape, args in cases:
            yield SampleInput(make_arg(shape), args=args)

    return list(generator())


def sample_inputs_transpose_swapdims(self, device, dtype, requires_grad, **kwargs):
    make_arg = partial(make_tensor, dtype=dtype, device=device, requires_grad=requires_grad)

    cases = (((1, 2, 3), (-1, -2)),
             ((1, 2, 3), (-1, 2)),
             ((1, 2, 3), (1, -2)),
             ((1, 2, 3), (1, 2)),
             ((), (0, 0)),
             ((1, ), (0, 0)),
             ((M, M), (0, 1)),
             ((S, S, S), (2, 0)), )

    def generator():
        for shape, args in cases:
            yield SampleInput(make_arg(shape), args=args)

    return list(generator())


def sample_inputs_linalg_invertible(op_info, device, dtype, requires_grad=False, **kwargs):
    """
    This function generates always invertible input for linear algebra ops using
    random_fullrank_matrix_distinct_singular_value.
    The input is generated as the itertools.product of 'batches' and 'ns'.
    In total this function generates 8 SampleInputs
    'batches' cases include:
        () - single input,
        (0,) - zero batched dimension,
        (2,) - batch of two matrices,
        (1, 1) - 1x1 batch of matrices
    'ns' gives 0x0 and 5x5 matrices.
    Zeros in dimensions are edge cases in the implementation and important to test for in order to avoid unexpected crashes.
    """
    from torch.testing._internal.common_utils import random_fullrank_matrix_distinct_singular_value

    batches = [(), (0, ), (2, ), (1, 1)]
    ns = [5, 0]
    out = []
    for batch, n in product(batches, ns):
        a = random_fullrank_matrix_distinct_singular_value(n, *batch, dtype=dtype, device=device)
        a.requires_grad = requires_grad
        out.append(SampleInput(a))
    return out

def sample_inputs_linalg_cond(op_info, device, dtype, requires_grad=False, **kwargs):
    make_arg = partial(make_tensor, dtype=dtype, device=device, requires_grad=requires_grad)

    # autograd is not supported for inputs with zero number of elements
    shapes = ((S, S),
              (2, S, S),
              (2, 1, S, S), )

    def generator():
        for shape in shapes:
            yield SampleInput(make_arg(shape))

    return list(generator())

def np_sinc_with_fp16_as_fp32(x):
    # Wraps numpy's sinc function so that fp16 values are promoted to fp32
    # before sinc is invoked. Context: numpy's sinc returns NaN when evaluated
    # at 0 for fp16.
    if x.dtype == np.float16:
        return np.sinc(x.astype(np.float32))
    else:
        return np.sinc(x)

def sample_inputs_broadcast_to(op_info, device, dtype, requires_grad, **kwargs):
    test_cases = (
        ((S, 1, 1), (S, S, S)),
        ((S, 1, S), (S, S, S)),
        ((S, 1), (S, S, S)),
        ((1,), (S, S, S)),
        ((1, S), (1, 1, S)),
        ((), ()),
        ((), (1, 3, 2)),
    )

    return tuple(
        SampleInput(
            make_tensor(size, device, dtype, low=None, high=None, requires_grad=requires_grad),
            args=(shape,)) for size, shape in test_cases)

def sample_inputs_bitwise_shift(op_info, device, dtype, requires_grad, **kwargs):
    test_cases = (
        (S, S, S),
        (S,),
        (),
    )

    sample_inputs = []
    for size in test_cases:
        tensor1 = make_tensor(size, device, dtype, low=-32, high=32, requires_grad=requires_grad)
        tensor2 = make_tensor(size, device, dtype, low=0, high=5, requires_grad=requires_grad)
        sample_inputs.append(SampleInput(tensor1, args=(tensor2,)))
        sample_inputs.append(SampleInput(tensor1, args=(2,)))

    return tuple(sample_inputs)


def sample_inputs_cdist(op_info, device, dtype, requires_grad, **kwargs):
    small_S = 2
    test_cases = (
        ((S, S, 2), (S, S + 1, 2)),
        ((S, S), (S, S)),
        ((S, S, S), (S, S, S)),
        ((3, 5), (3, 5)),
        ((2, 3, 5), (2, 3, 5)),
        ((1, 2, 3), (1, 2, 3)),
        ((1, 1), (S, 1)),
        ((0, 5), (4, 5)),
        ((4, 5), (0, 5)),
        ((0, 4, 5), (3, 5)),
        ((4, 5), (0, 3, 5)),
        ((0, 4, 5), (1, 3, 5)),
        ((1, 4, 5), (0, 3, 5)),
        # Using S here would make this one test take 9s
        ((small_S, small_S, small_S + 1, 2), (small_S, small_S, small_S + 2, 2)),
        ((small_S, 1, 1, small_S), (1, small_S, small_S)),
        ((1, 1, small_S), (small_S, 1, small_S, small_S)),
    )

    samples = []
    for cm in ['use_mm_for_euclid_dist', 'donot_use_mm_for_euclid_dist']:
        # FIXME add an override for JIT and revert 0. back to 0
        # since it's accepted by eager
        for p in [0., 1., 2., 3., 0.5, 1.5, 2.5, float("inf")]:
            for t1_size, t2_size in test_cases:
                # The args should never be non-contiguous as this is not supported in the backward
                samples.append(SampleInput(
                    make_tensor(t1_size, device, dtype, requires_grad=requires_grad, noncontiguous=False),
                    args=(make_tensor(t2_size, device, dtype, requires_grad=requires_grad, noncontiguous=False), p, cm)))

    return samples


def sample_inputs_fill_(op_info, device, dtype, requires_grad, **kwargs):
    make_arg = partial(make_tensor, device=device, dtype=dtype,
                       low=None, high=None, requires_grad=requires_grad)

    cases = (((S, S, S), (1,)),
             ((), (1,)),
             # For requires_grad=False below,
             # check https://github.com/pytorch/pytorch/issues/59137
             ((S, S, S), (make_arg((), requires_grad=False),)))

    def generator():
        for shape, args in cases:
            yield SampleInput(make_arg(shape), args=args)

    return list(generator())


def sample_inputs_comparison_ops(self, device, dtype, requires_grad, **kwargs):
    test_cases = (
        ((S, S, S), (S, S, S), False),
        ((S, S, S), (), False),
        ((S, S, S), (1,), False),
        ((S,), (1,), False),
        ((), (), False),
    )
    test_cases_lhs_broadcasting = (
        ((S, 1, S), (S, S, S), True),
        ((1,), (S, S, S), True),
        ((1, S), (1, 1, S), True),
        ((), (0,), True),
        ((), (S, S, S), True),
    )
    cases = test_cases + test_cases_lhs_broadcasting
    sample_inputs = list(SampleInput(make_tensor(first_shape, device, dtype,
                                                 requires_grad=requires_grad),
                                     args=(make_tensor(second_shape, device, dtype,
                                                       requires_grad=requires_grad),),
                                     broadcasts_input=broadcasts_input)
                         for first_shape, second_shape, broadcasts_input in cases)
    equal_tensors_non_bool = (
        ([[[-8, 6], [9, 0]], [[0, 5], [5, 7]]]),
        ([[[6, 5]], [[1, -5]]]),
        ([[2], [-1]]),
        ([0, -6]),
        ([3],),
    )
    equal_tensors_bool = (
        ([[[1, 0], [0, 0]], [[0, 1], [1, 0]]]),
        ([[[1, 1]], [[1, 0]]]),
        ([[1], [0]]),
        ([0, 1]),
        ([1],),
    )
    more_cases = equal_tensors_bool if dtype is torch.bool else equal_tensors_non_bool
    more_inputs = list(SampleInput(torch.tensor(elements, device=device, dtype=dtype,
                                                requires_grad=requires_grad),
                                   args=(torch.tensor(elements, device=device, dtype=dtype,
                                                      requires_grad=requires_grad),))
                       for elements in more_cases)
    sample_inputs = [*sample_inputs, *more_inputs]
    return tuple(sample_inputs)


def sample_inputs_stack(op_info, device, dtype, requires_grad, **kwargs):
    tensors = [
        make_tensor((S, S), device, dtype, requires_grad=requires_grad),
        make_tensor((S, S), device, dtype, requires_grad=requires_grad),
        make_tensor((S, S), device, dtype, requires_grad=requires_grad),
    ]

    return (SampleInput(tensors, args=(0,)),)

def sample_inputs_hstack_dstack_vstack(op_info, device, dtype, requires_grad, **kwargs):
    tensors = [
        make_tensor((S, S), device, dtype, requires_grad=requires_grad),
        make_tensor((S, S), device, dtype, requires_grad=requires_grad),
        make_tensor((S, S), device, dtype, requires_grad=requires_grad),
    ]

    return (SampleInput(tensors),)

def sample_inputs_hypot(op_info, device, dtype, requires_grad):
    input = make_tensor((S, S), device, dtype, requires_grad=requires_grad)
    args = make_tensor((S, S), device, dtype, requires_grad=requires_grad)

    return (
        SampleInput(input, args=(args,)),
    )

def sample_inputs_gather(op_info, device, dtype, requires_grad, **kwargs):
    return (
        SampleInput(
            make_tensor((M, S), device, dtype, low=None, high=None, requires_grad=requires_grad),
            args=(0, gather_variable((S, S), 1, M, True, device=device))),
        SampleInput(
            make_tensor((M, S), device, dtype, low=None, high=None, requires_grad=requires_grad),
            args=(1, gather_variable((M, S // 2), 0, S, True, device=device))),
        SampleInput(
            make_tensor((), device, dtype, low=None, high=None, requires_grad=requires_grad),
            args=(0, torch.tensor([0], dtype=torch.int64, device=device))),
        SampleInput(
            make_tensor((S,), device, dtype, low=None, high=None, requires_grad=requires_grad),
            args=(0, torch.tensor(0, dtype=torch.int64, device=device))),
        SampleInput(
            make_tensor((), device, dtype, low=None, high=None, requires_grad=requires_grad),
            args=(0, torch.tensor(0, dtype=torch.int64, device=device))),
    )


def sample_inputs_take_along_dim(op_info, device, dtype, requires_grad, **kwargs):
    return (SampleInput(make_tensor((S, S), device, dtype,
                                    low=None, high=None,
                                    requires_grad=requires_grad),
                        args=(gather_variable((S, S), 1, S, True, device=device), 0)),

            # `indices` broadcast
            SampleInput(make_tensor((S, S), device, dtype,
                                    low=None, high=None,
                                    requires_grad=requires_grad),
                        args=(gather_variable((1, S // 2), 0, S, True, device=device), 1)),

            # `self` broadcast
            SampleInput(make_tensor((1, S), device, dtype,
                                    low=None, high=None,
                                    requires_grad=requires_grad),
                        args=(gather_variable((S, S // 2), 0, S, True, device=device), 1)),

            # without `dim` arg
            SampleInput(make_tensor((S, S), device, dtype,
                                    low=None, high=None,
                                    requires_grad=requires_grad),
                        args=(gather_variable((S, S // 2), 0, S, True, device=device), )),
            SampleInput(make_tensor((S, S), device, dtype,
                                    low=None, high=None,
                                    requires_grad=requires_grad),
                        args=(gather_variable((S, S // 2), 0, S, True, device=device),)),
            )

def sample_inputs_amax_amin(op_info, device, dtype, requires_grad, **kwargs):
    # Ordered as (shape, positional args, kwargs)
    test_cases: Tuple[tuple, tuple, dict] = (  # type: ignore[assignment]
        ((S, S, S), (), {}),
        ((S, S, S), (1,), {}),
        ((S, S, S), ((1, 2,),), {}),
        ((S, S, S), (1,), {'keepdim': True}),
        ((), (0,), {}),
        ((), (), {}),
        ((), (0,), {'keepdim': True}),
    )
    return tuple(SampleInput((make_tensor(size, device, dtype,
                                          low=None, high=None,
                                          requires_grad=requires_grad)),
                             args=args, kwargs=kwargs)
                 for size, args, kwargs in test_cases)

def sample_inputs_argmax_argmin(op_info, device, dtype, requires_grad, **kwargs):
    test_cases = (
        ((2, 2, 2), ()),
        ((2, 2, 2), (0,)),
        ((2, 2, 2), (1,)),
        ((2, 2, 2), (2,)),
        ((2, 2, 2), (2, True,)),
        ((2, 2, 2), (None,)),
        ((), (0,)),
        ((), ()),
        ((), (None, True,)),
        ((1,), ()),
        ((1,), (0,)),
        ((1,), (0, True)),
        ((2,), ()),
        ((2,), (0,)),
        ((2,), (0, True)),
        ((2, 2, 3), ()),
        ((2, 2, 3), (0,)),
        ((2, 2, 3), (1,)),
        ((2, 2, 3), (None, True)),
    )
    return tuple(SampleInput((make_tensor(size, device, dtype,
                                          requires_grad=requires_grad)),
                             args=args)
                 for size, args in test_cases)

def sample_inputs_diff(op_info, device, dtype, requires_grad, **kwargs):
    test_cases = (
        ((1,), 0, None, None),
        ((S,), 0, None, None),
        ((S, 1), 0, None, None),
        ((S, 1), 1, None, None),
        ((S, S), 0, None, None),
        ((S, S), 1, None, None),
        ((S, S), 0, (1, S), (2, S)),
        ((S, S), 0, None, (2, S)),
        ((S, S, S), 1, None, None),
        ((S, S, S), 1, (S, 1, S), (S, 1, S)),)

    sample_inputs = []
    for size, dim, size_prepend, size_append in test_cases:
        args = (make_tensor(size, device, dtype,
                            low=None, high=None,
                            requires_grad=requires_grad), 1, dim,
                make_tensor(size_prepend, device, dtype,
                            low=None, high=None,
                            requires_grad=requires_grad) if size_prepend else None,
                make_tensor(size_append, device, dtype,
                            low=None, high=None,
                            requires_grad=requires_grad) if size_append else None)
        sample_inputs.append(SampleInput(args[0], args=args[1:]))

    return tuple(sample_inputs)

def sample_inputs_histogram(op_info, device, dtype, requires_grad):
    make_arg = partial(make_tensor, dtype=dtype, device=device, requires_grad=requires_grad)

    sizes = ((), (S,), (S, S), (S, S, S), (S, 1, S), (S, 0, S))

    sample_inputs = []
    for size, bin_ct, weighted, density in product(sizes, range(1, 5), [False, True], [False, True]):
        input_tensor = make_arg(size)
        weight_tensor = make_arg(size) if weighted else None

        sample_inputs.append(SampleInput(input_tensor, args=(bin_ct,),
                                         kwargs=dict(weight=weight_tensor, density=density)))

        bins_tensor = make_arg((bin_ct + 1,))
        sample_inputs.append(SampleInput(input_tensor, args=(bins_tensor,),
                                         kwargs=dict(weight=weight_tensor, density=density)))

    return sample_inputs

def sample_inputs_gradient(op_info, device, dtype, requires_grad):
    sample_inputs = []
    test_cases_float = (
        ((S,), None, None, 1),
        ((S,), 2., None, 1),
        ((S, S), None, None, 2),
        ((S, S), [2.0, 2.1], None, 1),
        ((S, S), [2.0, 2.1], (0, 1), 1),
        ((4, 4, 4), [2., 1.], (0, 1), 2),
    )
    for size, spacing, dim, edge_order in test_cases_float:
        t = make_tensor(size, device, dtype, low=None, high=None, requires_grad=requires_grad)
        sample_inputs.append(SampleInput(t, kwargs=dict(dim=dim, spacing=spacing, edge_order=edge_order)))

    test_cases_tensor = (
        ((3, 3, 3), ((1.1, 2.0, 3.5), (4.0, 2, 6.0)), (0, -1), 1),
        ((3, 3, 3), ((1.0, 3.0, 2.0), (8.0, 6.0, 1.0)), (0, 1), 2),
    )
    for size, coordinates, dim, edge_order in test_cases_tensor:
        t = make_tensor(size, device, dtype, low=None, high=None, requires_grad=requires_grad)
        coordinates_tensor_list = []
        for coords in coordinates:
            a = torch.tensor(coords, dtype=dtype, device=device)
            coordinates_tensor_list.append(a)
        sample_inputs.append(SampleInput(t, kwargs=dict(dim=dim, spacing=coordinates_tensor_list, edge_order=edge_order)))

    return tuple(sample_inputs)

def sample_inputs_index_select(op_info, device, dtype, requires_grad):
    return (
        SampleInput(
            make_tensor((S, S, S), device, dtype, low=None, high=None, requires_grad=requires_grad),
            args=(0, index_variable(2, S, device=device))),
        SampleInput(
            make_tensor((), device, dtype, low=None, high=None, requires_grad=requires_grad),
            args=(0, torch.tensor([0], dtype=torch.int64, device=device))),
        SampleInput(
            make_tensor((), device, dtype, low=None, high=None, requires_grad=requires_grad),
            args=(0, torch.tensor(0, dtype=torch.int64, device=device))),
    )

def sample_inputs_getitem(op_info, device, dtype, requires_grad, **kwargs):
    test_args = [
        ([1, 2],),
        (slice(0, 3),),
        ([slice(0, 3), 1],),
        ([[0, 2, 3], [1, 3, 3], [0, 0, 2]],),
        ([[0, 0, 3], [1, 1, 3], [0, 0, 2]],),
        ([slice(None), slice(None), [0, 3]],),
        ([slice(None), [0, 3], slice(None)],),
        ([[0, 3], slice(None), slice(None)],),
        ([[0, 3], [1, 2], slice(None)],),
        ([[0, 3], ],),
        ([[0, 3], slice(None)],),
        ([[0, 3], Ellipsis],),
        ([[0, 2, 3], [1, 3, 3], torch.LongTensor([0, 0, 2])],),
        (index_variable(2, S, device=device),),
        (mask_not_all_zeros((S,)),),
    ]

    return tuple(SampleInput(
        make_tensor((S, S, S), device, dtype, low=None, high=None, requires_grad=requires_grad),
        args=args)
        for args in test_args)

def sample_inputs_index_put(op_info, device, dtype, requires_grad, **kwargs):
    inputs = []
    for accumulate in [False, True]:
        # Test with indices arg
        inputs.append(SampleInput(
            make_tensor((S, S,), device, dtype, low=None, high=None, requires_grad=requires_grad),
            args=(
                (index_variable(2, S, device=device), ),
                make_tensor((2, S), device, dtype, low=None, high=None)),
            kwargs=dict(accumulate=accumulate)))

        # Test with mask arg
        mask = torch.zeros(S, dtype=torch.bool) if accumulate else mask_not_all_zeros((S,))
        inputs.append(SampleInput(
            make_tensor((S, S), device, dtype, low=None, high=None, requires_grad=requires_grad),
            args=(
                (mask, ),
                make_tensor((S,), device, dtype, low=None, high=None),),
            kwargs=dict(accumulate=accumulate)))

    return inputs

# Missing to test the nondeterminism of the operation
# https://github.com/pytorch/pytorch/issues/53352
def sample_inputs_index_add(op_info, device, dtype, requires_grad, **kwargs):
    # These testa are pretty much the same as those from index_copy.
    # Perhaps merge?
    make_arg = partial(make_tensor, dtype=dtype, device=device, requires_grad=requires_grad)

    t = make_arg((S, S))
    s = make_arg((S, S))
    # non-contiguous target
    t_nonctg = t.transpose(0, 1)
    # non-contiguous source
    s_nonctg = s.transpose(0, 1)

    idx = make_arg((S,), dtype=torch.int64, low=0, high=S)
    idx_nonctg = make_arg((S,), dtype=torch.int64, low=0, high=S, noncontiguous=True)
    samples = [SampleInput(tensor, args=(1, idx, source))
               for tensor, idx, source in product([t, t_nonctg], [idx, idx_nonctg], [s, s_nonctg])]
    samples.extend(SampleInput(tensor, args=(1, idx, source), kwargs=dict(alpha=a))
                   for tensor, idx, source, a in product([t, t_nonctg], [idx, idx_nonctg], [s, s_nonctg], [-1, 0, 2]))

    # Add scalar cases
    scalar_sizes = [(), (1,)]
    ts = (make_arg(size) for size in scalar_sizes)
    idxs = (make_arg(size, dtype=torch.int64, low=0, high=1) for size in scalar_sizes)
    ss = (make_arg(size) for size in scalar_sizes)

    samples.extend(SampleInput(t, args=(0, idx, s)) for t, idx, s in product(ts, idxs, ss))
    samples.extend(SampleInput(t, args=(0, idx, s), kwargs=dict(alpha=a)) for t, idx, s, a in product(ts, idxs, ss, [-1, 0, 2]))
    return samples

def sample_inputs_sort(op_info, device, dtype, requires_grad, **kwargs):
    def apply_grad(t):
        if dtype in floating_types_and(torch.float16, torch.bfloat16):
            t.requires_grad_(requires_grad)

    def small_3d_unique(dtype, device):
        res = torch.randperm(S * S * S, dtype=torch.int64, device=device).view(S, S, S)
        res = res.to(dtype)
        apply_grad(res)
        return res

    def large_1d_unique(dtype, device):
        res = torch.randperm(L * L * L, dtype=torch.int64, device=device)
        res = res.to(dtype)
        apply_grad(res)
        return res

    samples = []
    # Test case for large tensor.
    largesample = SampleInput(large_1d_unique(dtype, device))
    samples.append(largesample)

    # Test cases for small 3d tensors.
    # Imitates legacy tests from test/test_torch.py
    t = small_3d_unique(dtype, device)
    dims = range(-3, 3)
    flag = [True, False]
    for dim, descending, stable in product(dims, flag, flag):
        # default schema without stable sort
        samples.append(SampleInput(t, args=(dim, descending)))
        # schema with stable sort, no CUDA support yet
        if torch.device(device).type == 'cpu':
            samples.append(
                SampleInput(t, kwargs=dict(dim=dim, descending=descending, stable=stable))
            )

    # Test cases for scalar tensor
    scalar = torch.tensor(1, dtype=dtype, device=device)
    apply_grad(scalar)
    samples.append(SampleInput(scalar))
    samples.append(SampleInput(scalar, args=(0,)))
    samples.append(SampleInput(scalar, args=(0, True)))

    # Test cases for stable sort
    samples.append(SampleInput(scalar, kwargs=dict(stable=True)))
    samples.append(SampleInput(scalar, kwargs=dict(dim=0, stable=True)))
    samples.append(SampleInput(scalar, kwargs=dict(dim=0, descending=True, stable=True)))
    return samples

def sample_inputs_index_fill(op_info, device, dtype, requires_grad, **kwargs):
    samples = []
    t = make_tensor((S, S, S), device, dtype,
                    low=None, high=None,
                    requires_grad=requires_grad)
    fill_val = torch.tensor(-1 + 1j if t.is_complex() else -1)
    # non-contiguous input
    t01 = t.transpose(0, 1)
    t02 = t.transpose(0, 2)
    t12 = t.transpose(1, 2)
    idx = index_variable(1, S, device=device)
    # non-contiguous index
    idx_nonctg = torch.empty_strided((S,), (2,), device=device, dtype=torch.int64)
    idx_nonctg.copy_(idx)
    for d in range(t.dim()):
        for tensor in [t, t01, t02, t12]:
            samples.append(SampleInput(tensor, args=(d, idx, fill_val)))
            samples.append(SampleInput(tensor, args=(d, -idx - 1, fill_val)))
            samples.append(SampleInput(tensor, args=(d, idx_nonctg, fill_val)))

    make_arg = partial(make_tensor, device=device, dtype=dtype, requires_grad=requires_grad)
    index_tensor = partial(torch.tensor, device=device, dtype=torch.long)

    def unique_idx(numel, max_idx):
        # Generate unique random indices vector of `numel`
        # elements in range [0, max_idx).
        indices = random.sample(range(max_idx), numel)
        return index_tensor(indices)

    samples.append(SampleInput(make_arg((S, S)), args=(0, unique_idx(2, S), 2)))
    samples.append(SampleInput(make_arg((S, S)), args=(0, unique_idx(2, S), make_arg(()))))
    samples.append(SampleInput(make_arg((S, S)), args=(0, index_tensor(0), 2)))
    samples.append(SampleInput(make_arg(()), args=(0, index_tensor([0]), 2)))
    samples.append(SampleInput(make_arg(()), args=(0, index_tensor(0), 2)))

    # Duplicate indices
    samples.append(SampleInput(make_arg((S, S)), args=(0, index_tensor([0, 0]), 2)))
    samples.append(SampleInput(make_arg((S, S)), args=(0, index_tensor([0, 0, 2]), make_arg(()))))

    return samples

def sample_inputs_max_min_binary(op_info, device, dtype, requires_grad, **kwargs):
    inputs = []
    args_for_binary_op = (
        ((S, S, S), (S, S, S),),
        ((S, S, S), (S,),),
        ((S,), (S, S, S),),
        ((S, 1, S), (S, S),),
        ((S, S), (S, S),),
        ((), (),),
        ((S, S, S), (),),
        ((), (S, S, S),),
    )
    inputs = list((SampleInput(make_tensor(input_tensor, device, dtype,
                                           low=None, high=None,
                                           requires_grad=requires_grad),
                               args=(make_tensor(other_tensor, device, dtype,
                                                 low=None, high=None,
                                                 requires_grad=requires_grad),),))
                  for input_tensor, other_tensor in args_for_binary_op)
    return inputs

def sample_inputs_hardswish(self, device, dtype, requires_grad):
    N = 5
    # make sure we are testing -3 -> 3 range. default is -10 -> 10 so maybe unnecessary ?
    tensors = [SampleInput(make_tensor((N * 2, N * 2), device=device, dtype=dtype,
               requires_grad=requires_grad, low=-5, high=5)) for _ in range(1, N)]
    return tensors

def sample_inputs_gelu(self, device, dtype, requires_grad):
    N = 5
    tensors = [SampleInput(make_tensor((N * 2, N * 2), device=device, dtype=dtype,
               requires_grad=requires_grad, low=-3, high=3)) for _ in range(1, N)]
    return tensors

def sample_inputs_max_min_reduction_with_dim(op_info, device, dtype, requires_grad, **kwargs):
    inputs = []
    args_for_reduction_with_dim = (
        ((S, S, S), (1,),),
        ((S, S, S), (1, True, ),),
        ((), (0,),),
        ((), (0, True,),),
    )
    inputs = list((SampleInput(make_tensor(input_tensor, device, dtype,
                                           low=None, high=None,
                                           requires_grad=requires_grad),
                               args=args,))
                  for input_tensor, args in args_for_reduction_with_dim)
    return inputs

def sample_inputs_max_min_reduction_no_dim(op_info, device, dtype, requires_grad, **kwargs):
    inputs = []
    inputs.append(SampleInput(make_tensor((S, S, S), device, dtype,
                                          low=None, high=None,
                                          requires_grad=requires_grad),))
    inputs.append(SampleInput(make_tensor((), device, dtype,
                                          low=None, high=None,
                                          requires_grad=requires_grad),))
    return inputs

# Generates input tensors for testing reduction ops
def _generate_reduction_inputs(device, dtype, requires_grad):
    yield make_tensor((), device, dtype, requires_grad=requires_grad)
    yield make_tensor((2,), device, dtype, requires_grad=requires_grad)
    yield make_tensor((2, 3), device, dtype, requires_grad=requires_grad, noncontiguous=True)
    yield make_tensor((3, 2, 1, 2, 2), device, dtype, requires_grad=requires_grad)

# Generates a subset of possible dim and keepdim kwargs for a tensor
# with ndim dims appropriate for testing. If supports_multiple_dims
# is True (default) then dim kwarg can be a list of dims.
def _generate_reduction_kwargs(ndim, supports_multiple_dims=True):
    for keepdim in [True, False]:
        # Always test reducing inner and outer most dimensions
        yield {'dim': 0, 'keepdim': keepdim}
        yield {'dim': -1, 'keepdim': keepdim}

        # Also reduce middle dimension
        if ndim > 2:
            yield {'dim': ndim // 2, 'keepdim': keepdim}

        if supports_multiple_dims:
            # Always test reducing all dims
            yield {'dim': tuple(range(ndim)), 'keepdim': keepdim}

            # Test reducing both first and last dimensions
            if ndim > 1:
                yield {'dim': (0, ndim - 1), 'keepdim': keepdim}

            # Test reducing every other dimension starting with the second
            if ndim > 3:
                yield {'dim': tuple(range(1, ndim, 2)), 'keepdim': keepdim}

# Wraps sample_inputs_reduction function to provide the additional supports_multiple_dims args
def sample_inputs_reduction_wrapper(supports_multiple_dims):
    # Generates sample inputs for reduction ops that contain the input tensor
    # and dim and keepdim kwargs. If a reduction op needs to test additional
    # args/kwargs then create a separate sample_inputs function
    def fn(op_info, device, dtype, requires_grad):
        inputs = []

        for t in _generate_reduction_inputs(device, dtype, requires_grad):
            # Add case without dim and keepdim kwargs
            inputs.append(SampleInput(t))
            for kwargs in _generate_reduction_kwargs(t.ndim, supports_multiple_dims):
                inputs.append(SampleInput(t, kwargs=kwargs))

        return inputs

    return fn

def sample_inputs_reduction_quantile(op_info, device, dtype, requires_grad):
    test_quantiles = (0.5, make_tensor((2,), device, dtype, low=0, high=1))
    test_interpolations = ['linear', 'midpoint']

    inputs = []
    for quantiles in test_quantiles:
        for t in _generate_reduction_inputs(device, dtype, requires_grad):
            # Add case without dim and keepdim kwargs
            inputs.append(SampleInput(t, args=(quantiles,)))
            for kwargs in _generate_reduction_kwargs(t.ndim, supports_multiple_dims=False):
                # Interpolation kwarg for now is only supported when providing both dim and keepdim
                for interpolation in test_interpolations:
                    kwargs['interpolation'] = interpolation
                    inputs.append(SampleInput(t, args=(quantiles,), kwargs=kwargs))

    return inputs

def sample_inputs_leaky_relu(op_info, device, dtype, requires_grad):
    N = 10
    tensors = [SampleInput(make_tensor((N, N), device=device, dtype=dtype,
               requires_grad=requires_grad)) for _ in range(1, N)]
    return tensors

def sample_inputs_topk(op_info, device, dtype, requires_grad, **kwargs):
    def get_tensor_input(size):
        return make_tensor(size, device, dtype, requires_grad=requires_grad)

    inputs = []
    inputs.append(SampleInput(get_tensor_input((S, M, S)), args=(3,)))
    inputs.append(SampleInput(get_tensor_input((S, M, S)), args=(3, 1)))
    inputs.append(SampleInput(get_tensor_input((S, M, S)), args=(3, -2)))
    inputs.append(SampleInput(get_tensor_input((S, M, S)), args=(3, 1, True)))
    inputs.append(SampleInput(get_tensor_input((S, M, S)), args=(3, -2, True)))
    inputs.append(SampleInput(get_tensor_input((S, M, S)), args=(3, 1, True, True)))
    inputs.append(SampleInput(get_tensor_input((S, M, S)), args=(3, -2, True, True)))

    inputs.append(SampleInput(get_tensor_input(()), args=(1,)))
    inputs.append(SampleInput(get_tensor_input(()), args=(1, 0)))
    inputs.append(SampleInput(get_tensor_input(()), args=(1, -1)))
    inputs.append(SampleInput(get_tensor_input(()), args=(1, 0, True)))
    inputs.append(SampleInput(get_tensor_input(()), args=(1, -1, True)))
    inputs.append(SampleInput(get_tensor_input(()), args=(1, 0, True, True)))
    inputs.append(SampleInput(get_tensor_input(()), args=(1, -1, True, True)))

    return inputs

def sample_inputs_outer(op_info, device, dtype, requires_grad, **kwargs):
    inputs = []
    arg_a = make_tensor((S,), device, dtype, requires_grad=requires_grad)
    arg_b = make_tensor((M,), device, dtype, requires_grad=requires_grad)
    inputs.append(SampleInput(arg_a, args=(arg_b,)))
    return inputs

def sample_inputs_dist(op_info, device, dtype, requires_grad):
    make_arg = partial(make_tensor, device=device, dtype=dtype, requires_grad=requires_grad)
    sizes = ((S, S, S), (S,), (S, 1, S), (), (S, S))
    ps = (2, 4)

    def generate_samples():
        for size_x, size_y, p in product(sizes, sizes, ps):
            yield SampleInput(make_arg(size_x), args=(make_arg(size_y), p))

    return list(generate_samples())

# Missing to test the nondeterminism of the operation
# https://github.com/pytorch/pytorch/issues/53352
def sample_inputs_index_copy(op_info, device, dtype, requires_grad, **kwargs):
    def make_arg(shape, low=None, high=None, dtype=dtype):
        return make_tensor(shape, device=device, dtype=dtype,
                           low=low, high=high,
                           requires_grad=requires_grad)

    t = make_arg((S, S))
    s = make_arg((S, S))
    # non-contiguous input
    t01 = t.transpose(0, 1)
    # non-contiguous input
    s01 = s.transpose(0, 1)

    # idx is a permutation of 0...S-1 for this function to be deterministic
    idx = torch.randperm(S, device=device, dtype=torch.int64)
    # non-contiguous index
    idx_nonctg = torch.repeat_interleave(idx, 2, dim=-1)[::2]
    # index_copy_ does not support negative indices
    # idx_neg = -idx - 1
    samples = [SampleInput(tensor, args=(1, idx, source))
               for tensor, idx, source in product([t, t01], [idx, idx_nonctg], [s, s01])]

    # Add scalar cases
    scalar_sizes = [(), (1,)]
    ts = (make_arg(size) for size in scalar_sizes)
    idxs = (make_arg(size, dtype=torch.int64, low=0, high=1) for size in scalar_sizes)
    ss = (make_arg(size) for size in scalar_sizes)

    samples.extend(SampleInput(t, args=(0, idx, s)) for t, idx, s in product(ts, idxs, ss))
    return samples

def sample_inputs_mode(op_info, device, dtype, requires_grad):
    inputs = []
    args = (
        ((S, S, S), (),),
        ((S, S, S), (1, ),),
        ((S, S, S), (1, True, ),),
        ((), (),),
        ((), (0,),),
        ((), (0, True,),),
    )
    inputs = list((SampleInput(make_tensor(input_tensor, device, dtype,
                                           low=None, high=None,
                                           requires_grad=requires_grad),
                               args=args,))
                  for input_tensor, args in args)
    return inputs

# Missing to test the nondeterminism of the operation
# https://github.com/pytorch/pytorch/issues/53352
def sample_inputs_put(op_info, device, dtype, requires_grad):
    make_arg = partial(make_tensor, dtype=dtype, device=device, requires_grad=requires_grad)
    make_idx = partial(make_tensor, low=0, dtype=torch.int64, device=device, requires_grad=False)

    S = 3

    def gen_inputs():
        # Generic inputs
        tgt_gen = (make_arg((S, S), noncontiguous=not ctg) for ctg in (True, False))
        src_gen = (make_arg((S,), noncontiguous=not ctg) for ctg in (True, False))
        idx = torch.randperm(S * S, device=device, dtype=torch.int64)[:S]
        idx_nonctg = torch.repeat_interleave(idx, 2, dim=-1)[::2]
        idx_neg = -idx - 1
        idx_list = [idx, idx_nonctg, idx_neg]
        for tgt, idx, src, acc in product(tgt_gen, idx_list, src_gen, (True, False)):
            yield SampleInput(input=tgt, args=(idx, src, acc))

        # Scalar cases
        scalar_sizes = [(), (1,)]
        tgt_gen = (make_arg(size) for size in scalar_sizes)
        idx_gen = (make_idx(size, high=1) for size in scalar_sizes)
        src_gen = (make_arg(size) for size in scalar_sizes)
        for tgt, idx, src, acc in product(tgt_gen, idx_gen, src_gen, (True, False)):
            yield SampleInput(input=tgt, args=(idx, src, acc))

        # Empty cases
        tgt_sizes = [(0,), (), (1,), (3, 2)]
        tgt_gen = (make_arg(size) for size in tgt_sizes)
        idx = make_idx((0,), high=1)
        src = make_arg((0,))
        for tgt, acc in product(tgt, (True, False)):
            yield SampleInput(input=tgt, args=(idx, src, acc))

    return list(gen_inputs())

def sample_inputs_take(op_info, device, dtype, requires_grad):
    make_arg = partial(make_tensor, dtype=dtype, device=device, requires_grad=requires_grad)
    make_idx = partial(make_tensor, low=0, dtype=torch.int64, device=device, requires_grad=False)

    S = 3

    def gen_inputs():
        # Generic inputs: take S elements out of S * S
        src_gen = (make_arg((S, S), noncontiguous=not ctg) for ctg in (True, False))
        idx = make_idx((S,), high=S * S)
        idx_nonctg = make_idx((S,), high=S * S, noncontiguous=True)
        idx_neg = -idx - 1
        idx_list = [idx, idx_nonctg, idx_neg]
        for src, idx in product(src_gen, idx_list):
            yield SampleInput(input=src, args=(idx,))

        # Scalar cases
        scalar_sizes = [(), (1,)]
        src_gen = (make_arg(size) for size in scalar_sizes)
        idx_gen = (make_idx(size, high=1) for size in scalar_sizes)
        for src, idx in product(src_gen, idx_gen):
            yield SampleInput(input=src, args=(idx,))

        # Empty cases
        src_sizes = [(0,), (), (1,), (3, 2)]
        src_gen = (make_arg(size) for size in src_sizes)
        idx = make_idx((0,), high=1)
        for src in src_gen:
            yield SampleInput(input=src, args=(idx,))

    return list(gen_inputs())

def sample_movedim_moveaxis(op_info, device, dtype, requires_grad):
    return (
        SampleInput(
            make_tensor((4, 3, 2, 1), device, dtype, low=None, high=None, requires_grad=requires_grad),
            args=([0, 1, 2, 3], [3, 2, 1, 0])),
        SampleInput(
            make_tensor((4, 3, 2, 1), device, dtype, low=None, high=None, requires_grad=requires_grad),
            args=([0, -1, -2, -3], [-3, -2, -1, -0]))
    )


def sample_repeat_tile(op_info, device, dtype, requires_grad, **kwargs):
    rep_dims = ((), (0, ), (1, ), (0, 2), (1, 1), (2, 3), (2, 3, 2), (0, 2, 3), (2, 1, 1, 1),)
    shapes = ((), (0,), (2,), (3, 0), (3, 2), (3, 0, 1))

    if requires_grad:
        # Tests for variant_consistency_jit, grad, gradgrad
        # are slower. Use smaller bags of `rep_dims` and `shapes`
        # in this case.
        rep_dims = ((), (0, ), (0, 2), (1, 1), (2, 3), (1, 3, 2), (3, 1, 1))  # type: ignore[assignment]
        shapes = ((), (0,), (2,), (3, 2))  # type: ignore[assignment]

    tensors = [make_tensor(shape, device, dtype,
                           low=None, high=None,
                           requires_grad=requires_grad) for shape in shapes]

    samples = []
    for rep_dim, tensor in product(rep_dims, tensors):
        for t in (tensor, tensor.T):
            if op_info.name == 'repeat' and len(rep_dim) >= t.dim():
                # `torch.repeat` errors for `len(rep_dims) < t.dim()`,
                # so we filter such combinations.
                samples.append(SampleInput(t, args=(rep_dim,),))
            elif op_info.name == 'tile':
                samples.append(SampleInput(t, args=(rep_dim,),))

    return samples


def sample_inputs_narrow(op_info, device, dtype, requires_grad, **kwargs):
    shapes_and_args = (
        ((S, S, S), (1, 2, 2)),
        ((S, S, S), (-1, 2, 2)),
        ((S, S, S), (1, 0, 0)),
        ((S, S, S), (-1, 0, 0)),
    )

    def generator():
        for shape, args in shapes_and_args:
            tensor = make_tensor(shape, device, dtype, low=None, high=None,
                                 requires_grad=requires_grad)
            yield SampleInput(tensor, args=args)

    return list(generator())

def sample_trapezoid(op_info, device, dtype, requires_grad, **kwargs):
    y_shape_x_shape_and_kwargs = [
        ((2, 3), (2, 3), {}),
        ((2, 3), (2, 3), {'dim': 1}),
        ((6,), (6,), {}),
        ((6,), None, {}),
        # When 'trapezoid' is called with an empty input, it does not produce an output with requires_grad
        # See Issue #{61619}
        # ((6,0), (6,0), {}),
        ((2, 3), (1, 3), {}),
        ((3, 3), (3, 3), {}),
        ((3, 3), (3, 3), {'dim': -2}),
        ((5,), None, {'dx': 2.0}),
        ((2, 2), None, {'dx': 3.0})
    ]
    samples = []
    for y_shape, x_shape, kwarg in y_shape_x_shape_and_kwargs:
        y_tensor = make_tensor(y_shape, device, dtype, low=None, high=None,
                               requires_grad=requires_grad)
        if x_shape is not None:
            x_tensor = make_tensor(x_shape, device, dtype, low=None, high=None,
                                   requires_grad=requires_grad)
            samples.append(SampleInput(y_tensor, args=(x_tensor,), kwargs=kwarg))
        else:
            samples.append(SampleInput(y_tensor, kwargs=kwarg))
    return samples

def sample_unsqueeze(op_info, device, dtype, requires_grad, **kwargs):
    shapes_and_axes = [
        ((3, 4, 5), 0),
        ((3, 4, 5), 1),
        ((3, 4, 5), 3),
        ((3, 4, 5), -1),
        ((3, 4, 5), -3),
        ((), 0)
    ]

    samples = []
    for shape, axis in shapes_and_axes:
        tensor = make_tensor(shape, device, dtype, low=None, high=None,
                             requires_grad=requires_grad)
        samples.append(SampleInput(tensor, args=(axis,),))

    return samples


def sample_inputs_squeeze(op_info, device, dtype, requires_grad, **kwargs):
    shapes_and_args = (
        ((S, 1, S, 1), ()),
        ((1, 1, 1, 1), ()),
        ((S, 1, S, 1), (1,)),
        ((S, 1, S, 1), (-1,)),
        ((S, 1, S, 1), (2,)),
        ((S, 1, S, 1), (-2,)),
        ((), (0, )),
    )

    def generator():
        for shape, args in shapes_and_args:
            tensor = make_tensor(shape, device, dtype, low=None, high=None,
                                 requires_grad=requires_grad)

            yield SampleInput(tensor, args=args)

    return list(generator())


# TODO: reconcile with torch.linalg.det and torch.linalg.slogdet
# Creates matrices with a positive nonzero determinant
def sample_inputs_logdet(op_info, device, dtype, requires_grad, **kwargs):
    def make_nonzero_det(A, *, sign=1, min_singular_value=0.1, **kwargs):
        u, s, vh = torch.linalg.svd(A, full_matrices=False)
        s.clamp_(min=min_singular_value)
        A = (u * s.unsqueeze(-2)) @ vh
        det = A.det()
        if sign is not None:
            if A.dim() == 2:
                if (det < 0) ^ (sign < 0):
                    A[0, :].neg_()
            else:
                cond = ((det < 0) ^ (sign < 0)).nonzero()
                if cond.size(0) > 0:
                    for i in range(cond.size(0)):
                        A[list(cond[i])][0, :].neg_()
        return A

    samples = []

    # cases constructed using make_tensor()
    tensor_shapes = (
        (S, S),
        (1, 1),
        (3, 3, S, S),
        (3, 3, 1, 1)
    )

    for shape in tensor_shapes:
        t = make_tensor(shape, device=device, dtype=dtype)
        d = make_nonzero_det(t).requires_grad_(requires_grad)
        samples.append(SampleInput(d))

    # cases constructed using:
    #  1) make_symmetric_matrices
    #  2) make_symmetric_pd_matrices
    #  3) make_fullrank_matrices_with_distinct_singular_values
    symmetric_shapes = (
        (S, S),
        (3, S, S),
    )


    def _helper(constructor, *shape, **kwargs):
        t = constructor(*shape, device=device, dtype=dtype)
        d = make_nonzero_det(t, **kwargs).requires_grad_(requires_grad)
        samples.append(SampleInput(d))

    for shape in symmetric_shapes:
        _helper(make_symmetric_matrices, *shape)
        _helper(make_symmetric_pd_matrices, *shape)
        _helper(make_fullrank_matrices_with_distinct_singular_values, *shape, min_singular_value=0)

    return tuple(samples)

def np_unary_ufunc_integer_promotion_wrapper(fn):
    # Wrapper that passes PyTorch's default scalar
    #   type as an argument to the wrapped NumPy
    #   unary ufunc when given an integer input.
    #   This mimicks PyTorch's integer->floating point
    #   type promotion.
    #
    # This is necessary when NumPy promotes
    #   integer types to double, since PyTorch promotes
    #   integer types to the default scalar type.

    # Helper to determine if promotion is needed
    def is_integral(dtype):
        return dtype in [np.bool_, bool, np.uint8, np.int8, np.int16, np.int32, np.int64]

    @wraps(fn)
    def wrapped_fn(x):
        # As the default dtype can change, acquire it when function is called.
        # NOTE: Promotion in PyTorch is from integer types to the default dtype
        np_dtype = torch_to_numpy_dtype_dict[torch.get_default_dtype()]

        if is_integral(x.dtype):
            return fn(x.astype(np_dtype))
        return fn(x)

    return wrapped_fn

def sample_inputs_spectral_ops(self, device, dtype, requires_grad=False, **kwargs):
    nd_tensor = make_tensor((S, S + 1, S + 2), device, dtype, low=None, high=None,
                            requires_grad=requires_grad)
    tensor = make_tensor((31,), device, dtype, low=None, high=None,
                         requires_grad=requires_grad)

    if self.ndimensional:
        return [
            SampleInput(nd_tensor, kwargs=dict(s=(3, 10), dim=(1, 2), norm='ortho')),
            SampleInput(nd_tensor, kwargs=dict(norm='ortho')),
            SampleInput(nd_tensor, kwargs=dict(s=(8,))),
            SampleInput(tensor),

            *(SampleInput(nd_tensor, kwargs=dict(dim=dim))
                for dim in [-1, -2, -3, (0, -1)]),
        ]
    else:
        return [
            SampleInput(nd_tensor, kwargs=dict(n=10, dim=1, norm='ortho')),
            SampleInput(nd_tensor, kwargs=dict(norm='ortho')),
            SampleInput(nd_tensor, kwargs=dict(n=7)),
            SampleInput(tensor),

            *(SampleInput(nd_tensor, kwargs=dict(dim=dim))
                for dim in [-1, -2, -3]),
        ]

# Metadata class for Fast Fourier Transforms in torch.fft.
class SpectralFuncInfo(OpInfo):
    """Operator information for torch.fft transforms. """

    def __init__(self,
                 name,  # the string name of the function
                 *,
                 ref=None,  # Reference implementation (probably in np.fft namespace)
                 dtypes=floating_and_complex_types(),
                 ndimensional: bool,  # Whether dim argument can be a tuple
                 sample_inputs_func=sample_inputs_spectral_ops,
                 decorators=None,
                 **kwargs):
        decorators = list(decorators) if decorators is not None else []
        decorators += [
            skipCPUIfNoFFT,
            skipCUDAIfRocm,
        ]

        super().__init__(name=name,
                         dtypes=dtypes,
                         decorators=decorators,
                         sample_inputs_func=sample_inputs_func,
                         **kwargs)
        self.ref = ref if ref is not None else _getattr_qual(np, name)
        self.ndimensional = ndimensional


class ShapeFuncInfo(OpInfo):
    """Early version of a specialized OpInfo for Shape manipulating operations like tile and roll"""
    def __init__(self,
                 name,  # the string name of the function
                 *,
                 ref,  # a reference function
                 dtypes=floating_types(),
                 dtypesIfCPU=None,
                 dtypesIfCUDA=None,
                 dtypesIfROCM=None,
                 sample_inputs_func=None,
                 **kwargs):
        super(ShapeFuncInfo, self).__init__(name,
                                            dtypes=dtypes,
                                            dtypesIfCPU=dtypesIfCPU,
                                            dtypesIfCUDA=dtypesIfCUDA,
                                            dtypesIfROCM=dtypesIfROCM,
                                            sample_inputs_func=sample_inputs_func,
                                            **kwargs)
        self.ref = ref

def sample_inputs_foreach(self, device, dtype, N, *, noncontiguous=False, same_size=False):
    if same_size:
        return [make_tensor((N, N), device, dtype, noncontiguous=noncontiguous) for _ in range(N)]
    else:
        return [make_tensor((N - i, N - i), device, dtype, noncontiguous=noncontiguous) for i in range(N)]


def get_foreach_method_names(name):
    # get torch inplace reference function
    op_name = "_foreach_" + name
    inplace_op_name = "_foreach_" + name + "_"

    op = getattr(torch, op_name, None)
    inplace_op = getattr(torch, inplace_op_name, None)

    ref = getattr(torch, name, None)
    ref_inplace = getattr(torch.Tensor, name + "_", None)
    return op, inplace_op, ref, ref_inplace

class ForeachFuncInfo(OpInfo):
    """Early version of a specialized OpInfo for foreach functions"""
    def __init__(self,
                 name,
                 dtypes=floating_and_complex_types(),
                 dtypesIfCPU=all_types_and_complex(),
                 dtypesIfCUDA=floating_and_complex_types_and(torch.half),
                 dtypesIfROCM=None,
                 safe_casts_outputs=True,
                 supports_alpha_param=False,
                 sample_inputs_func=sample_inputs_foreach,
                 **kwargs):
        super().__init__(
            "_foreach_" + name,
            dtypes=dtypes,
            dtypesIfCPU=dtypesIfCPU,
            dtypesIfCUDA=dtypesIfCUDA,
            dtypesIfROCM=dtypesIfROCM,
            safe_casts_outputs=safe_casts_outputs,
            sample_inputs_func=sample_inputs_func,
            **kwargs
        )

        foreach_method, foreach_method_inplace, torch_ref_method, torch_ref_inplace = get_foreach_method_names(name)
        self.method_variant = foreach_method
        self.inplace_variant = foreach_method_inplace
        self.ref = torch_ref_method
        self.ref_inplace = torch_ref_inplace
        self.supports_alpha_param = supports_alpha_param


def sample_inputs_linalg_cholesky_inverse(op_info, device, dtype, requires_grad=False):
    # Generate Cholesky factors of positive-definite (non-singular) Hermitian (symmetric) matrices
    from torch.testing._internal.common_utils import random_hermitian_pd_matrix
    inputs = (
        torch.zeros(0, 0, dtype=dtype, device=device),  # 0x0 matrix
        torch.zeros(0, 2, 2, dtype=dtype, device=device),  # zero batch of matrices
        random_hermitian_pd_matrix(S, dtype=dtype, device=device),  # single matrix
        random_hermitian_pd_matrix(S, 2, dtype=dtype, device=device),  # batch of matrices
    )
    test_cases = (torch.linalg.cholesky(a) for a in inputs)
    out = []
    for a in test_cases:
        a.requires_grad = requires_grad
        out.append(SampleInput(a))
        out.append(SampleInput(a, kwargs=dict(upper=True)))
    return out

def sample_inputs_linalg_lstsq(op_info, device, dtype, requires_grad=False, **kwargs):
    from torch.testing._internal.common_utils import random_well_conditioned_matrix
    out = []
    for batch in ((), (3,), (3, 3)):
        shape = batch + (3, 3)
        # NOTE: inputs are not marked with `requires_grad` since
        # linalg_lstsq is not differentiable
        a = random_well_conditioned_matrix(*shape, dtype=dtype, device=device)
        b = make_tensor(shape, device, dtype, low=None, high=None)
        out.append(SampleInput(a, args=(b,)))
    return out

def sample_inputs_householder_product(op_info, device, dtype, requires_grad, **kwargs):
    """
    This function generates input for torch.linalg.householder_product (torch.orgqr).
    The first argument should be a square matrix or batch of square matrices, the second argument is a vector or batch of vectors.
    Empty, square, rectangular, batched square and batched rectangular input is generated.
    """
    # Each column of the matrix is getting multiplied many times leading to very large values for
    # the Jacobian matrix entries and making the finite-difference result of grad check less accurate.
    # That's why gradcheck with the default range [-9, 9] fails and [-2, 2] is used here.
    samples = (
        SampleInput(make_tensor((S, S), device, dtype, low=-2, high=2, requires_grad=requires_grad),
                    args=(make_tensor((S,), device, dtype, low=-2, high=2, requires_grad=requires_grad),)),

        SampleInput(make_tensor((S + 1, S), device, dtype, low=-2, high=2, requires_grad=requires_grad),
                    args=(make_tensor((S,), device, dtype, low=-2, high=2, requires_grad=requires_grad),)),

        SampleInput(make_tensor((2, 1, S, S), device, dtype, low=-2, high=2, requires_grad=requires_grad),
                    args=(make_tensor((2, 1, S,), device, dtype, low=-2, high=2, requires_grad=requires_grad),)),

        SampleInput(make_tensor((2, 1, S + 1, S), device, dtype, low=-2, high=2, requires_grad=requires_grad),
                    args=(make_tensor((2, 1, S,), device, dtype, low=-2, high=2, requires_grad=requires_grad),)),

        SampleInput(make_tensor((0, 0), device, dtype, low=None, high=None, requires_grad=requires_grad),
                    args=(make_tensor((0,), device, dtype, low=None, high=None, requires_grad=requires_grad),)),

        SampleInput(make_tensor((S, S), device, dtype, low=-2, high=2, requires_grad=requires_grad),
                    args=(make_tensor((0,), device, dtype, low=None, high=None, requires_grad=requires_grad),)),
    )

    return samples

def sample_inputs_ormqr(op_info, device, dtype, requires_grad):
    # create a helper function wrapping `make_tensor`
    make_input = partial(make_tensor, dtype=dtype, device=device, requires_grad=requires_grad)

    def gen_inputs():
        batches = [(), (0, ), (2, ), (2, 1)]
        ns = [5, 2, 0]
        tf = [True, False]
        for batch, (m, n), left, transpose in product(batches, product(ns, ns), tf, tf):
            reflectors = make_input((*batch, m, n))
            tau = make_input((*batch, min(m, n)))
            other_matrix_shape = (m, n) if left else (n, m)
            other = make_input((*batch, *other_matrix_shape))
            kwargs = {"left": left, "transpose": transpose}
            yield SampleInput(reflectors, args=(tau, other,), kwargs=kwargs)

    return tuple(gen_inputs())

def sample_inputs_linalg_cholesky(op_info, device, dtype, requires_grad=False, **kwargs):
    """
    This function generates always positive-definite input for torch.linalg.cholesky using
    random_hermitian_pd_matrix.
    The input is generated as the itertools.product of 'batches' and 'ns'.
    In total this function generates 8 SampleInputs
    'batches' cases include:
        () - single input,
        (0,) - zero batched dimension,
        (2,) - batch of two matrices,
        (1, 1) - 1x1 batch of matrices
    'ns' gives 0x0 and 5x5 matrices.
    Zeros in dimensions are edge cases in the implementation and important to test for in order to avoid unexpected crashes.
    """
    from torch.testing._internal.common_utils import random_hermitian_pd_matrix

    batches = [(), (0, ), (2, ), (1, 1)]
    ns = [5, 0]
    out = []
    for batch, n in product(batches, ns):
        a = random_hermitian_pd_matrix(n, *batch, dtype=dtype, device=device)
        a.requires_grad = requires_grad
        out.append(SampleInput(a))
    return out

def sample_inputs_symeig(op_info, device, dtype, requires_grad=False):
    out = sample_inputs_linalg_invertible(op_info, device, dtype, requires_grad)

    for o in out:
        o.kwargs = {"upper": bool(np.random.choice([True, False])),
                    "eigenvectors": True}
        # A gauge-invariant function
        o.output_process_fn_grad = lambda output: (output[0], abs(output[1]))
    return out

def sample_inputs_linalg_eig(op_info, device, dtype, requires_grad=False):
    """
    This function generates input for torch.linalg.eigh with UPLO="U" or "L" keyword argument.
    """
    def out_fn(output):
        return output[0], abs(output[1])

    samples = sample_inputs_linalg_invertible(op_info, device, dtype, requires_grad)
    for sample in samples:
        sample.output_process_fn_grad = out_fn

    return samples

def sample_inputs_linalg_eigh(op_info, device, dtype, requires_grad=False, **kwargs):
    """
    This function generates input for torch.linalg.eigh/eigvalsh with UPLO="U" or "L" keyword argument.
    """
    def out_fn(output):
        if isinstance(output, tuple):
            # eigh function
            return output[0], abs(output[1])
        else:
            # eigvalsh function
            return output

    samples = sample_inputs_linalg_invertible(op_info, device, dtype, requires_grad)
    for sample in samples:
        sample.kwargs = {"UPLO": np.random.choice(["L", "U"])}
        sample.output_process_fn_grad = out_fn

    return samples


def sample_inputs_linalg_slogdet(op_info, device, dtype, requires_grad=False):
    def out_fn(output):
        return output[1]

    samples = sample_inputs_linalg_invertible(op_info, device, dtype, requires_grad)
    for sample in samples:
        sample.output_process_fn_grad = out_fn

    return samples


def sample_inputs_linalg_pinv_hermitian(op_info, device, dtype, requires_grad=False, **kwargs):
    """
    This function generates input for torch.linalg.pinv with hermitian=True keyword argument.
    """
    out = sample_inputs_linalg_invertible(op_info, device, dtype, requires_grad, **kwargs)
    for o in out:
        o.kwargs = {"hermitian": True}
    return out

def sample_inputs_linalg_solve(op_info, device, dtype, requires_grad=False, vector_rhs_allowed=True, **kwargs):
    """
    This function generates always solvable input for torch.linalg.solve
    Using random_fullrank_matrix_distinct_singular_value gives a non-singular (=invertible, =solvable) matrices 'a'.
    The first input to torch.linalg.solve is generated as the itertools.product of 'batches' and 'ns'.
    The second input is generated as the product of 'batches', 'ns' and 'nrhs'.
    In total this function generates 18 SampleInputs
    'batches' cases include:
        () - single input,
        (0,) - zero batched dimension,
        (2,) - batch of two matrices.
    'ns' gives 0x0 and 5x5 matrices.
    and 'nrhs' controls the number of vectors to solve for:
        () - using 1 as the number of vectors implicitly
        (1,) - same as () but explicit
        (3,) - solve for 3 vectors.
    Zeros in dimensions are edge cases in the implementation and important to test for in order to avoid unexpected crashes.
    'vector_rhs_allowed' controls whether to include nrhs = () to the list of SampleInputs.
    torch.solve / triangular_solve / cholesky_solve (opposed to torch.linalg.solve) do not allow
    1D tensors (vectors) as the right-hand-side.
    Once torch.solve / triangular_solve / cholesky_solve and its testing are removed,
    'vector_rhs_allowed' may be removed here as well.
    """
    from torch.testing._internal.common_utils import random_fullrank_matrix_distinct_singular_value

    batches = [(), (0, ), (2, )]
    ns = [5, 0]
    if vector_rhs_allowed:
        nrhs = [(), (1,), (3,)]
    else:
        nrhs = [(1,), (3,)]
    out = []
    for n, batch, rhs in product(ns, batches, nrhs):
        a = random_fullrank_matrix_distinct_singular_value(n, *batch, dtype=dtype, device=device)
        a.requires_grad = requires_grad
        b = torch.randn(*batch, n, *rhs, dtype=dtype, device=device)
        b.requires_grad = requires_grad
        out.append(SampleInput(a, args=(b,)))
    return out


def sample_inputs_legacy_solve(op_info, device, dtype, requires_grad=False, **kwargs):
    """
    This function generates always solvable input for legacy solve functions
    (the ones that are not in torch.linalg module).
    The difference from sample_inputs_linalg_solve is that here the right-hand-side of A x = b equation
    should have b.ndim >= 2, vectors are not allowed.
    Also the arguments order is swapped.
    """
    out = sample_inputs_linalg_solve(
        op_info, device, dtype, requires_grad=requires_grad, vector_rhs_allowed=False
    )

    # Reverses tensor order
    for sample in out:
        sample.input, sample.args = sample.args[0], (sample.input,)

    return out


def sample_inputs_lu(op_info, device, dtype, requires_grad=False, **kwargs):
    # not needed once OpInfo tests support Iterables
    def generate_samples():
        batch_shapes = ((), (3,), (3, 3))
        for batch_shape, get_infos in product(batch_shapes, (True, False)):
            shape = batch_shape + (S, S)
            input = make_tensor(shape, device, dtype, requires_grad=requires_grad, low=None, high=None)
            yield SampleInput(input, args=(True, get_infos))

    return list(generate_samples())


def sample_inputs_lu_unpack(op_info, device, dtype, requires_grad=False, **kwargs):
    # not needed once OpInfo tests support Iterables
    def generate_samples():
        for lu_sample in sample_inputs_lu(op_info, device, dtype, requires_grad, **kwargs):
            lu_data, pivots = lu_sample.input.lu()
            yield SampleInput(lu_data, args=(pivots,))

            # generate rectangular inputs
            lu_data_shape = lu_data.shape
            batch_shape = lu_data_shape[:-2]
            n = lu_data_shape[-2]

            for shape_inc in ((1, 0), (0, 1)):
                lu_data, pivots = make_tensor(
                    batch_shape + (n + shape_inc[0], n + shape_inc[1]),
                    device, dtype,
                    requires_grad=False,
                    low=None, high=None
                ).lu()
                lu_data.requires_grad_(requires_grad)
                yield SampleInput(lu_data, args=(pivots,))

    return list(generate_samples())


def sample_inputs_roll(op_info, device, dtype, requires_grad=False, **kwargs):
    make_arg = partial(make_tensor, device=device, dtype=dtype, requires_grad=requires_grad)

    args = ((0, 0), (1, 2), (0, 2), (2, 0), (-1, 0), (10000, 1), (2,), ((1, 2, -1), (0, 1, 2)))

    def generator():
        for arg in args:
            yield SampleInput(make_arg((S, S, S)), args=arg)

    return list(generator())


def sample_inputs_rot90(op_info, device, dtype, requires_grad=False, **kwargs):
    make_arg = partial(make_tensor, device=device, dtype=dtype, requires_grad=requires_grad)

    args = ((1, (0, 1),),
            (1, (1, 2),),
            (1, (1, -1),),
            ())

    def generator():
        for arg in args:
            yield SampleInput(make_arg((S, S, S)), args=arg)

    return list(generator())


def sample_inputs_std_var(op_info, device, dtype, requires_grad, **kwargs):
    tensor_nd = make_tensor((S, S, S), device=device, dtype=dtype,
                            low=None, high=None, requires_grad=requires_grad)
    tensor_1d = make_tensor((S,), device=device, dtype=dtype,
                            low=None, high=None, requires_grad=requires_grad)

    return [
        SampleInput(tensor_nd),
        SampleInput(tensor_nd, kwargs=dict(dim=1)),
        SampleInput(tensor_nd, kwargs=dict(dim=1, unbiased=True, keepdim=True)),
        SampleInput(tensor_1d, kwargs=dict(dim=0, unbiased=True, keepdim=True)),
        SampleInput(tensor_1d, kwargs=dict(dim=0, unbiased=False, keepdim=False)),

        SampleInput(tensor_nd, kwargs=dict(dim=(1,), correction=S // 2)),
        SampleInput(tensor_nd, kwargs=dict(dim=None, correction=0, keepdim=True)),
    ]


def _generate_correlation_inputs(device, dtype, requires_grad):
    shapes = [(2,), (1, 2), (3, 2), (2, 3)]
    for shape in shapes:
        yield make_tensor(shape, device, dtype, requires_grad=requires_grad)


def sample_inputs_corrcoef(op_info, device, dtype, requires_grad, **kwargs):
    return [SampleInput(t) for t in _generate_correlation_inputs(device, dtype, requires_grad)]


def sample_inputs_cov(op_info, device, dtype, requires_grad, **kwargs):
    inputs = []
    for t in _generate_correlation_inputs(device, dtype, requires_grad):
        inputs.append(SampleInput(t))
        num_observations = t.numel() if t.ndimension() < 2 else t.size(1)
        fweights = make_tensor((num_observations,), device, torch.int, low=0, high=10, requires_grad=requires_grad)
        aweights = make_tensor((num_observations,), device, torch.float, low=0, high=1, requires_grad=requires_grad)
        for correction, fw, aw in product(range(num_observations), [None, fweights], [None, aweights]):
            inputs.append(SampleInput(t, kwargs={'correction': correction, 'fweights': fw, 'aweights': aw}))
    return inputs


def _sample_inputs_svd(op_info, device, dtype, requires_grad=False, is_linalg_svd=False):
    """
    This function generates input for torch.svd with distinct singular values so that autograd is always stable.
    Matrices of different size:
        square matrix - S x S size
        tall marix - S x (S-2)
        wide matrix - (S-2) x S
    and batched variants of above are generated.
    Each SampleInput has a function 'output_process_fn_grad' attached to it that is applied on the output of torch.svd
    It is needed for autograd checks, because backward of svd doesn't work for an arbitrary loss function.
    """
    from torch.testing._internal.common_utils import random_fullrank_matrix_distinct_singular_value

    # svd and linalg.svd returns V and V.conj().T, respectively. So we need to slice
    # along different dimensions when needed (this is used by
    # test_cases2:wide_all and wide_all_batched below)
    if is_linalg_svd:
        def slice_V(v):
            return v[..., :(S - 2), :]

        def uv_loss(usv):
            u00 = usv[0][0, 0]
            v00_conj = usv[2][0, 0]
            return u00 * v00_conj
    else:
        def slice_V(v):
            return v[..., :, :(S - 2)]

        def uv_loss(usv):
            u00 = usv[0][0, 0]
            v00_conj = usv[2][0, 0].conj()
            return u00 * v00_conj

    test_cases1 = (  # some=True (default)
        # loss functions for complex-valued svd have to be "gauge invariant",
        # i.e. loss functions shouldn't change when sigh of the singular vectors change.
        # the simplest choice to satisfy this requirement is to apply 'abs'.
        (random_fullrank_matrix_distinct_singular_value(S, dtype=dtype).to(device),
            lambda usv: usv[1]),  # 'check_grad_s'
        (random_fullrank_matrix_distinct_singular_value(S, dtype=dtype).to(device),
            lambda usv: abs(usv[0])),  # 'check_grad_u'
        (random_fullrank_matrix_distinct_singular_value(S, dtype=dtype).to(device),
            lambda usv: abs(usv[2])),  # 'check_grad_v'
        # this test is important as it checks the additional term that is non-zero only for complex-valued inputs
        # and when the loss function depends both on 'u' and 'v'
        (random_fullrank_matrix_distinct_singular_value(S, dtype=dtype).to(device),
            uv_loss),  # 'check_grad_uv'
        (random_fullrank_matrix_distinct_singular_value(S, dtype=dtype).to(device)[:(S - 2)],
            lambda usv: (abs(usv[0]), usv[1], abs(usv[2][..., :, :(S - 2)]))),  # 'wide'
        (random_fullrank_matrix_distinct_singular_value(S, dtype=dtype).to(device)[:, :(S - 2)],
            lambda usv: (abs(usv[0]), usv[1], abs(usv[2]))),  # 'tall'
        (random_fullrank_matrix_distinct_singular_value(S, 2, dtype=dtype).to(device),
            lambda usv: (abs(usv[0]), usv[1], abs(usv[2]))),  # 'batched'
        (random_fullrank_matrix_distinct_singular_value(S, 2, dtype=dtype).to(device)[..., :(S - 2), :],
            lambda usv: (abs(usv[0]), usv[1], abs(usv[2]))),  # 'wide_batched'
        (random_fullrank_matrix_distinct_singular_value(S, 2, dtype=dtype).to(device)[..., :, :(S - 2)],
            lambda usv: (abs(usv[0]), usv[1], abs(usv[2]))),  # 'tall_batched'
    )
    test_cases2 = (  # some=False
        (random_fullrank_matrix_distinct_singular_value(S, dtype=dtype).to(device)[:(S - 2)],
            lambda usv: (abs(usv[0]), usv[1], abs(slice_V(usv[2])))),  # 'wide_all'
        (random_fullrank_matrix_distinct_singular_value(S, dtype=dtype).to(device)[:, :(S - 2)],
            lambda usv: (abs(usv[0][:, :(S - 2)]), usv[1], abs(usv[2]))),  # 'tall_all'
        (random_fullrank_matrix_distinct_singular_value(S, 2, dtype=dtype).to(device)[..., :(S - 2), :],
            lambda usv: (abs(usv[0]), usv[1], abs(slice_V(usv[2])))),  # 'wide_all_batched'
        (random_fullrank_matrix_distinct_singular_value(S, 2, dtype=dtype).to(device)[..., :, :(S - 2)],
            lambda usv: (abs(usv[0][..., :, :(S - 2)]), usv[1], abs(usv[2]))),  # 'tall_all_batched'
    )

    out = []
    for a, out_fn in test_cases1:
        a.requires_grad = requires_grad
        if is_linalg_svd:
            kwargs = {'full_matrices': False}
        else:
            kwargs = {'some': True}
        out.append(SampleInput(a, kwargs=kwargs, output_process_fn_grad=out_fn))

    for a, out_fn in test_cases2:
        a.requires_grad = requires_grad
        if is_linalg_svd:
            kwargs = {'full_matrices': True}
        else:
            kwargs = {'some': False}
        out.append(SampleInput(a, kwargs=kwargs, output_process_fn_grad=out_fn))

    return out


def sample_inputs_permute(op_info, device, dtype, requires_grad, **kwargs):
    make_arg = partial(make_tensor, device=device, dtype=dtype, requires_grad=requires_grad)

    cases = [((1, 2, 3, 4), (0, 2, 3, 1)),
             ((1, 2, 3, 4), (0, -2, -1, 1)),
             ((), ()),
             ((1, 2, 3, 4), (2, 1, 3, 0))]

    def generator():
        for shape, args in cases:
            yield SampleInput(make_arg(shape), args=(args,))

    return list(generator())


# Based on erstwhile method_tests tests & some tensor_op_tests for pow
def sample_inputs_pow(op_info, device, dtype, requires_grad, **kwargs):
    samples = []

    if dtype in [torch.float16, torch.bfloat16, torch.float32, torch.float64]:
        test_cases = (
            ((2, 2), 0, 5, 1e-3, requires_grad, (2, 2), 0, 1, 0.1, requires_grad, False),
            ((2, 2), 0, 5, 1e-3, requires_grad, (1,), 0, 1, 0.1, requires_grad, False),
            ((), 1e-3, 1e-3 + 1, 0, requires_grad, (), 0.1, 1.1, 0, False, False),
            ((2, 2), 0, 5, 1e-3, requires_grad, (), 0.1, 1.1, 1, False, False),
        )
        tests_require_resizing = (
            ((1,), 0, 5, 1e-3, requires_grad, (2, 2), 0, 1, 0.1, requires_grad, requires_grad),
            ((2, 1, 2), 0, 5, 1e-3, requires_grad, (1, 2, 1), 0, 1, 0.1, requires_grad, requires_grad),
            ((), 1e-3, 1e-3 + 1, 0, requires_grad, (1, S, 1), 0, 1, 0.1, requires_grad, requires_grad),
        )
        cases = test_cases + tests_require_resizing
        samples = list(SampleInput(make_tensor(shape_b, low=low_b, high=high_b,
                                               requires_grad=b_grad, device=device,
                                               dtype=dtype) + additive_b,
                                   args=(make_tensor(shape_e, low=low_e, high=high_e,
                                                     requires_grad=e_grad, device=device,
                                                     dtype=dtype) + additive_e,),
                                   broadcasts_input=broadcasts_input)
                       for shape_b, low_b, high_b, additive_b, b_grad, shape_e, low_e,
                       high_e, additive_e, e_grad, broadcasts_input in cases)
        tensor_scalar_inputs = (
            ((2, 2), 0, 5, 1e-3, requires_grad, (3.14,)),
            ((), 1e-3, 1e-3 + 1, 0, requires_grad, (3.14,))
        )
        more_samples = list(SampleInput(make_tensor(shape, dtype=dtype, device=device,
                                                    high=high, low=low,
                                                    requires_grad=b_grad) + additive,
                                        args=exp)
                            for shape, low, high, additive, b_grad, exp in tensor_scalar_inputs)
        samples = [*samples, *more_samples]
    elif dtype in [torch.complex64, torch.complex128]:
        args_tuple = (
            ((2, 2), 0, 5, requires_grad, (3.14,)),
            ((), 0, 1, requires_grad, (3.14,)),
            ((), 0, 1, requires_grad, (3.14j,))
        )
        samples = list(SampleInput(make_tensor(shape, dtype=dtype, device=device,
                                               high=high, low=low,
                                               requires_grad=b_grad) + 1e-3 * (1 + 1j),
                                   args=arg)
                       for shape, low, high, b_grad, arg in args_tuple)
    elif dtype == torch.bool:
        arg_tuple = (0, 1, 1., 2.3)
        samples = list(SampleInput(make_tensor((2, 2), device=device, dtype=dtype,
                                               requires_grad=requires_grad),
                                   args=(arg,))
                       for arg in arg_tuple)
        dtypes_list = [torch.float64, torch.float32, torch.int64, torch.int32]
        more_samples = list(SampleInput(make_tensor((2, 2), device, dtype=torch.bool,
                                                    requires_grad=requires_grad),
                                        args=(make_tensor((2, 2), device, dtype=dtype,
                                                          requires_grad=requires_grad),))
                            for dtype in dtypes_list)
        samples = [*samples, *more_samples]
        samples.append(SampleInput(make_tensor((2, 2, 2), device, dtype=torch.bool,
                                               requires_grad=requires_grad),
                                   args=(make_tensor((2, 1), device, dtype=torch.float64,
                                                     requires_grad=requires_grad),)))
    else:
        exp_tuple = (1, 2, 3)
        samples = list(SampleInput(make_tensor((2, 2), device, dtype,
                                               requires_grad=requires_grad),
                                   args=(arg,))
                       for arg in exp_tuple)
        samples.append(SampleInput(make_tensor((2, 2), device, dtype,
                                               requires_grad=requires_grad),
                                   args=(make_tensor((2, 2), device, dtype,
                                                     requires_grad=requires_grad),)))
    return tuple(samples)

def sample_inputs_svd(op_info, device, dtype, requires_grad=False, **kwargs):
    return _sample_inputs_svd(op_info, device, dtype, requires_grad, is_linalg_svd=False)

def sample_inputs_linalg_svd(op_info, device, dtype, requires_grad=False, **kwargs):
    return _sample_inputs_svd(op_info, device, dtype, requires_grad, is_linalg_svd=True)

def sample_inputs_linalg_svdvals(op_info, device, dtype, requires_grad=False, **kwargs):
    batches = [(), (0, ), (2, ), (1, 1)]
    ns = [5, 2, 0]
    samples = []
    for batch, (m, n) in product(batches, product(ns, ns)):
        a = make_tensor((*batch, m, n), device, dtype, low=None, high=None, requires_grad=requires_grad)
        samples.append(SampleInput(a))
    return samples

def sample_inputs_hardshrink_hardtanh(op_info, device, dtype, requires_grad=False, **kwargs):
    N = 10
    tensors = [SampleInput(make_tensor((N, N), device=device, dtype=dtype,
               requires_grad=requires_grad)) for _ in range(1, N)]
    return tensors

def sample_inputs_eig(op_info, device, dtype, requires_grad=False, **kwargs):
    eigvecs = make_tensor((S, S), device=device, dtype=dtype,
                          low=None, high=None)
    eigvals = make_tensor((S,), device=device, dtype=dtype,
                          low=None, high=None)
    # we produce only diagonazible inputs which do not have
    # complex eigenvalues for real inputs, as there is no
    # backward implementation for real inputs with complex
    # eigenvalues yet.
    input = (eigvecs * eigvals.unsqueeze(-2)) @ eigvecs.inverse()
    input.requires_grad_(requires_grad)

    def process_output(eigpair):
        eigvals, eigvecs = eigpair
        if dtype.is_complex:
            # eig produces eigenvectors which are normalized to 1 norm.
            # Note that if v is an eigenvector, so is v * e^{i \phi},
            # and |v| = |v * e^{i \phi}| = 1.
            # This, however, makes the eigenvector backward computation process
            # rather unstable unless the objective function is gauge-invariant,
            # that is if f(z) == f(|z|), for example.
            # Hence for complex inputs we ignore the phases and return only
            # the absolute values.
            return eigvals, eigvecs.abs()
        else:
            return eigvals, eigvecs

    return [
        SampleInput(
            input,
            kwargs=dict(eigenvectors=True),
            output_process_fn_grad=process_output
        ),
    ]


def sample_inputs_einsum(op_info, device, dtype, requires_grad=False, **kwargs):
    x = make_tensor((3,), device, dtype, requires_grad=requires_grad)
    y = make_tensor((4,), device, dtype, requires_grad=requires_grad)
    A = make_tensor((2, 3,), device, dtype, requires_grad=requires_grad, noncontiguous=True)
    B = make_tensor((1, 3,), device, dtype, requires_grad=requires_grad)
    C = make_tensor((1, 2, 3,), device, dtype, requires_grad=requires_grad)
    D = make_tensor((1, 3, 4,), device, dtype, requires_grad=requires_grad, noncontiguous=True)
    E = make_tensor((4, 4,), device, dtype, requires_grad=requires_grad)
    H = make_tensor((3, 3,), device, dtype, requires_grad=requires_grad, noncontiguous=True)
    I = make_tensor((1, 3, 1,), device, dtype, requires_grad=requires_grad)

    inputs = []

    # Vector operations
    inputs.append(SampleInput([x], args=('i->',)))                      # sum
    inputs.append(SampleInput([x, y], args=('i,j->ij',)))               # outer

    # Matrix operations
    inputs.append(SampleInput([A], args=("ij->i",)))                    # col sum
    inputs.append(SampleInput([A, B], args=("ij,kj->ik",)))             # matmul
    inputs.append(SampleInput([A, E], args=("ij,Ab->ijAb",)))           # matrix outer product

    # Tensor operations
    inputs.append(SampleInput([C, D], args=("aij,ajk->aik",)))          # batch matmul
    inputs.append(SampleInput([D, E], args=("aij,jk->aik",)))           # tensor matrix contraction
    inputs.append(SampleInput([C, B], args=("ijk,ik->j",)))             # non contiguous

    # Test diagonals
    inputs.append(SampleInput([I], args=('iji->j',)))                   # non-contiguous trace

    # Test ellipsis
    inputs.append(SampleInput([H], args=("i...->...",)))
    inputs.append(SampleInput([C, x], args=('...ik, ...j -> ij',)))

    return inputs


def sample_inputs_linalg_qr(op_info, device, dtype, requires_grad=False, **kwargs):
    """
    This function generates input for torch.linalg.qr
    The input is generated as the itertools.product of 'batches' and 'ns'.
    """
    batches = [(), (0,), (2, ), (1, 1)]
    ns = [5, 2, 0]
    out = []
    for batch, (m, n) in product(batches, product(ns, ns)):
        a = torch.randn(*batch, m, n, dtype=dtype, device=device, requires_grad=requires_grad)
        out.append(SampleInput(a))
    return out

def sample_inputs_geqrf(op_info, device, dtype, requires_grad=False):
    batches = [(), (0, ), (2, ), (1, 1)]
    ns = [5, 2, 0]
    samples = []
    for batch, (m, n) in product(batches, product(ns, ns)):
        # TODO: CUDA path doesn't work with batched or empty inputs
        if torch.device(device).type == 'cuda' and (batch != () or m == 0 or n == 0):
            continue
        a = make_tensor((*batch, m, n), device, dtype, low=None, high=None, requires_grad=requires_grad)
        samples.append(SampleInput(a))
    return samples

def sample_inputs_flip(op_info, device, dtype, requires_grad):
    make_arg = partial(make_tensor, dtype=dtype, device=device, requires_grad=requires_grad)
    sizes = ((S, M, S), (S, 0, M))
    all_dims = ((0, 1, 2), (0,), (0, 2), (-1,), ())

    def gen_samples():
        for size, dims in product(sizes, all_dims):
            yield SampleInput(make_arg(size), kwargs={"dims": dims})

    return list(gen_samples())

def sample_inputs_fliplr_flipud(op_info, device, dtype, requires_grad, **kwargs):
    tensors = (
        make_tensor((S, M, S), device, dtype, low=None, high=None, requires_grad=requires_grad),
        make_tensor((S, 0, M), device, dtype, low=None, high=None, requires_grad=requires_grad)
    )
    return [SampleInput(tensor) for tensor in tensors]

def sample_inputs_fmod_remainder(op_info, device, dtype, requires_grad, *, autodiffed=False, **kwargs):
    make_arg = partial(make_tensor, dtype=dtype, device=device, requires_grad=requires_grad)

    if autodiffed:
        samples = (
            ((S, S, S), 1.5, False),
            ((), 1.5, False),
        )
    else:
        cases = (
            ((S, S, S), (), False),
            ((S, S, S), (S, S, S), False),
            ((S, S, S), (S,), False),
        )

        # Sample inputs with scalars as torch tensors
        cases_with_tensor_scalar = (
            ((), torch.tensor(1, dtype=dtype, device=device, requires_grad=False), False),
        )

        # Sample inputs with broadcasting
        cases_with_broadcasting = (
            ((S,), (S, S, S), True),
            ((S, 1, S), (S, S, S), True),
            ((), (S, S, S), True),
        )

        samples = cases + cases_with_tensor_scalar + cases_with_broadcasting  # type: ignore[assignment]

    def generator():
        for shape, arg_other, broadcasts_input in samples:
            if isinstance(arg_other, tuple):
                arg = make_arg(arg_other, requires_grad=False, exclude_zero=True)
            else:
                # shape_other is scalar or torch.tensor
                arg = arg_other
            yield(SampleInput(make_arg(shape), args=(arg,), broadcasts_input=broadcasts_input))

    return list(generator())

# TODO: clamp shares tensors among its sample inputs --- we should prohibit this!
def sample_inputs_clamp(op_info, device, dtype, requires_grad, **kwargs):
    x = make_tensor((S, M, S), device, dtype, low=None, high=None, requires_grad=requires_grad)
    lb = make_tensor((S, M, S), device, dtype, low=None, high=None, requires_grad=requires_grad)
    ub = make_tensor((S, M, S), device, dtype, low=None, high=None, requires_grad=requires_grad)

    def detach(tensor):
        return tensor.clone().detach_().requires_grad_(requires_grad)

    return [
        SampleInput(detach(x), args=(lb, ub)),
        SampleInput(detach(x), args=(detach(lb[0]), detach(ub[0]))),
        SampleInput(detach(x), args=(detach(lb[:, :1]),)),
    ]

def sample_inputs_clamp_scalar(op_info, device, dtype, requires_grad):
    tensors = (
        make_tensor((2, 3, 2), device, dtype, low=None, high=None, requires_grad=requires_grad),
        make_tensor((2, 0, 3), device, dtype, low=None, high=None, requires_grad=requires_grad),
    )
    if dtype is torch.uint8:
        min_max_vals = ((2, 5), (3, 7))
    else:
        min_max_vals = ((0, 1), (-1, 1))
    output = [SampleInput(tensor, args=vals) for tensor, vals in product(tensors, min_max_vals)]
    output += [SampleInput(tensors[0], args=(0.5, None)), SampleInput(tensors[0], args=(None, 0.5))]
    empty_tensor = make_tensor((), device=device, dtype=dtype, low=None, high=None, requires_grad=requires_grad)
    output += [SampleInput(empty_tensor, args=(0.0, 1.0)), ]
    return output

def sample_kwargs_clamp_scalar(device, dtype, input):
    if dtype is torch.uint8:
        min_val, max_val = (random.randint(1, 3), random.randint(4, 8))
    elif dtype.is_floating_point:
        min_val, max_val = (random.uniform(-8, 0), random.uniform(1, 8))  # type: ignore[assignment]
    else:
        min_val, max_val = (random.randint(-8, 0), random.randint(1, 8))
    return {'min': min_val, 'max': max_val}, {'a_min': min_val, 'a_max': max_val}

def sample_inputs_cross(op_info, device, dtype, requires_grad, **kwargs):
    sample0 = SampleInput(make_tensor((S, 3), device=device, dtype=dtype, requires_grad=requires_grad),
                          args=(make_tensor((S, 3), device=device, dtype=dtype, requires_grad=requires_grad),))
    sample1 = SampleInput(make_tensor((S, 3, S), device=device, dtype=dtype, requires_grad=requires_grad),
                          args=(make_tensor((S, 3, S), device=device, dtype=dtype, requires_grad=requires_grad),),
                          kwargs={'dim': 1})

    return (sample0, sample1)

def sample_inputs_cumprod(op_info, device, dtype, requires_grad, **kwargs):
    def make_arg(shape):
        # shrink values to be in the interval [-1, +1] for better precision in gradgradcheck
        return make_tensor(shape, device, dtype, low=-1, high=+1, requires_grad=requires_grad)

    def prod_zeros(dim_select):
        assert len(dim_select) == 2
        result = make_arg(3 * (S,))
        with torch.no_grad():
            result.narrow(dim_select[0], 0, 1).narrow(dim_select[1], 1, 1).zero_()
            result.narrow(dim_select[0], 2, 1).narrow(dim_select[1], 3, 1).zero_()
            result.narrow(dim_select[0], 4, 1).narrow(dim_select[1], 3, 1).zero_()
        return result

    # will not be needed once OpInfo tests suport Iterables
    def sample_generator():
        for dim in range(3):
            yield SampleInput(make_arg((S, S, S)), args=(dim,))
        # Scalar tensors and empty tensor
        for size in [(), (1,), (0,)]:
            yield SampleInput(make_arg(size), args=(0,))

        yield SampleInput(prod_zeros([0, 1]), args=(1,))
        yield SampleInput(prod_zeros([0, 2]), args=(1,))
        yield SampleInput(prod_zeros([1, 2]), args=(1,))

        # test dtype kwarg
        yield SampleInput(prod_zeros([1, 2]), args=(1,), kwargs={'dtype': dtype})

    return list(sample_generator())

def sample_inputs_view_as_complex(op_info, device, dtype, requires_grad, **kwargs):
    return [SampleInput(make_tensor((S, 2), device, dtype, requires_grad=requires_grad),)]

def sample_inputs_view_as_real(op_info, device, dtype, requires_grad, **kwargs):
    tensors = (
        make_tensor((S, S), device, dtype, requires_grad=requires_grad),
        make_tensor((), device, dtype, requires_grad=requires_grad)
    )
    return [SampleInput(tensor) for tensor in tensors]

def sample_inputs_copysign(op_info, device, dtype, requires_grad, **kwargs):
    def _make_tensor(*shape, low=None, high=None):
        return make_tensor(shape, device, dtype, low=low, high=high, requires_grad=requires_grad)

    cases = [
        # no broadcast
        ((S, S, S), (S, S, S), False),
        # broadcast rhs
        ((S, S, S), (S, S), False),

        # scalar
        ((S, S), 3.14, False),
        # scalar positive zero
        ((S, S), 0.0, False),
        # scalar negative zero
        ((S, S), -0.0, False),
    ]

    # broadcast lhs
    cases.append(((S, S), (S, S, S), True))
    # broadcast all
    cases.append(((S, 1, S), (M, S), True))

    def generator():
        for input_shape, arg_val, broadcasts_input in cases:
            if isinstance(arg_val, tuple):
                arg = _make_tensor(*arg_val)
            else:
                # arg_val is scalar
                arg = arg_val

            yield SampleInput(_make_tensor(*input_shape), args=(arg, ), broadcasts_input=broadcasts_input)

    return list(generator())

def sample_inputs_prod(op_info, device, dtype, requires_grad):
    def make_arg(shape):
        # shrink values to be in the interval [-1, +1] for better precision in gradgradcheck
        return make_tensor(shape, device, dtype, low=-1, high=+1, requires_grad=requires_grad)

    def prod_single_zero():
        result = make_arg(2 * (S,))
        with torch.no_grad():
            result[0, 1] = 0
        return result

    # will not be needed once OpInfo tests support Iterables
    def sample_generator():
        for sample in sample_inputs_cumprod(op_info, device, dtype, requires_grad):
            yield SampleInput(sample.input)  # only Tensor, ignore other inputs
            yield sample
            sample.kwargs['keepdim'] = True
            yield sample
        yield SampleInput(prod_single_zero())
        yield SampleInput(make_arg((3, 3, 3)), args=(1,))
        yield SampleInput(make_arg((3, 3, 3)), args=(1,), kwargs={'keepdim': True})

        # test zero scalar tensor
        zero = make_arg(())
        with torch.no_grad():
            zero.zero_()
        yield SampleInput(zero)
        yield SampleInput(zero, args=(0,))
        yield SampleInput(zero, args=(0,), kwargs={'keepdim': True})

    return list(sample_generator())

def sample_inputs_diag(op_info, device, dtype, requires_grad, **kwargs):
    vec_sample = SampleInput(make_tensor((M, ), device, dtype, low=None, high=None, requires_grad=requires_grad))

    tensors = (
        make_tensor((M, M), device, dtype, low=None, high=None, requires_grad=requires_grad),
        make_tensor((3, 5), device, dtype, low=None, high=None, requires_grad=requires_grad),
        make_tensor((5, 3), device, dtype, low=None, high=None, requires_grad=requires_grad),
    )

    args = ((), (2,), (-2,), (1,), (2,))

    samples = []
    for tensor, arg in product(tensors, args):
        samples.append(SampleInput(tensor, args=arg))

    return samples + [vec_sample]

def sample_inputs_diagonal_diag_embed(op_info, device, dtype, requires_grad, **kwargs):
    make_arg = partial(make_tensor, dtype=dtype, device=device, requires_grad=requires_grad)

    # Shapes for 2D Tensors
    shapes_2d = ((M, M), (3, 5), (5, 3))

    # Shapes for 3D Tensors
    shapes_3d = ((M, M, M),)

    args_2d = ((), (2,), (-2,), (1,))
    args_3d = ((1, 1, 2), (2, 0, 1), (-2, 0, 1))

    def generator():
        for shape, arg in chain(product(shapes_2d, args_2d), product(shapes_3d, args_3d)):
            yield SampleInput(make_arg(shape), args=arg)

    return list(generator())


def sample_inputs_to_sparse(op_info, device, dtype, requires_grad, **kwargs):
    make_arg = partial(make_tensor, device=device, dtype=dtype, requires_grad=requires_grad)

    return (SampleInput(make_arg((S, S)), args=(), output_process_fn_grad=lambda x: x.to_dense()),
            SampleInput(make_arg((S, S)), args=(1,), output_process_fn_grad=lambda x: x.to_dense()),)


def sample_inputs_log_softmax(op_info, device, dtype, requires_grad, with_dtype=False, **kwargs):
    make_arg = partial(make_tensor, device=device, dtype=dtype, requires_grad=requires_grad)

    if with_dtype:
        cases = (((S, S, S), (1, ), {'dtype': torch.float64}),)
    else:
        cases = (((S, S, S), (1,), {}),)  # type:ignore[assignment]

    def generator():
        for shape, args, kwargs in cases:
            yield SampleInput(make_arg(shape), args=args, kwargs=kwargs)

    return list(generator())


def sample_inputs_logit(op_info, device, dtype, requires_grad, **kwargs):
    low, high = op_info.domain

    # Note: Operator is very sensitive at points near the
    # start and end of domain and leads to NaN for float16
    # if domain_eps is 1e-5.
    domain_eps = op_info._domain_eps if dtype != torch.float16 else 3e-2

    low = low + domain_eps
    high = high - domain_eps

    samples = (
        SampleInput(make_tensor((S, S, S), device, dtype, low=low, high=high, requires_grad=requires_grad)),
        SampleInput(make_tensor((S, S, S), device, dtype, low=low,
                                high=high, requires_grad=requires_grad), args=(0.2,)),
        SampleInput(make_tensor((), device, dtype, low=low, high=high, requires_grad=requires_grad)),
        SampleInput(make_tensor((), device, dtype, low=low,
                                high=high, requires_grad=requires_grad), args=(0.2,)),
    )

    return samples

def sample_inputs_floor_divide(op_info, device, dtype, requires_grad, **kwargs):
    lhs = make_tensor((S, S, S), device, dtype, low=None, high=None, requires_grad=requires_grad)
    rhs = make_tensor((S, S, S), device, dtype, low=None, high=None, requires_grad=requires_grad)
    # Avoid integer divide by 0
    if not (dtype.is_floating_point or dtype.is_complex):
        rhs[rhs == 0] = 1

    return [
        SampleInput(lhs, args=(rhs,)),
        SampleInput(lhs, args=(rhs[0],)),
        SampleInput(lhs, args=(3.14,)),
    ]

def sample_inputs_isin(op_info, device, dtype, requires_grad):
    element = make_tensor((L,), device, dtype, low=None, high=None, requires_grad=requires_grad)
    indices = torch.randint(0, L, size=[S])
    test_elements = element[indices].clone()
    return [
        SampleInput(element, args=(test_elements,))
    ]

def sample_inputs_masked_scatter(op_info, device, dtype, requires_grad, **kwargs):
    make_arg = partial(make_tensor, device=device, dtype=dtype, requires_grad=requires_grad)

    def samples_generator():
        yield SampleInput(make_arg((S, S)), args=(torch.randn(S, S, device=device) > 0, make_arg((S, S))))
        yield SampleInput(make_arg((S, S)), args=(torch.randn((S,), device=device) > 0, make_arg((S, S))))
        yield SampleInput(make_arg((S, S)), args=(bernoulli_scalar().to(device), make_arg((S, S))))
        yield SampleInput(make_arg((S,)),
                          args=(torch.randn(S, S, device=device) > 0, make_arg((S, S))),
                          broadcasts_input=True)

    samples = tuple(samples_generator())
    return samples


def sample_inputs_masked_fill(op_info, device, dtype, requires_grad, **kwargs):
    make_arg = partial(make_tensor, device=device, dtype=dtype, requires_grad=requires_grad)

    def sample_generator():
        yield SampleInput(make_arg((S, S)), args=(torch.randn(S, S, device=device) > 0, 10))
        yield SampleInput(make_arg((S, S)), args=(torch.randn(S, S, device=device) > 0, make_arg(())))
        yield SampleInput(make_arg((S, S)), args=(torch.randn(S, device=device) > 0, 10))
        yield SampleInput(make_arg(()), args=(torch.randn((), device=device) > 0, 10))
        yield SampleInput(make_arg(()), args=(torch.randn((), device=device) > 0, make_arg(())))
        yield SampleInput(make_arg((S, S)), args=(torch.randn((), device=device) > 0, 10))

        yield SampleInput(make_arg((S,)),
                          args=(torch.randn(S, S, device=device) > 0, make_arg(())),
                          broadcasts_input=True)
        yield SampleInput(make_arg((S,)),
                          args=(torch.randn(S, S, device=device) > 0, 10),
                          broadcasts_input=True)

    samples = tuple(sample_generator())
    return samples

def sample_inputs_masked_select(op_info, device, dtype, requires_grad, **kwargs):
    samples = (
        SampleInput(make_tensor((M, M), device, dtype, low=None, high=None, requires_grad=requires_grad),
                    args=(torch.randn(M, M, device=device) > 0,)),

        SampleInput(make_tensor((M, M), device, dtype, low=None, high=None, requires_grad=requires_grad),
                    args=(torch.randn((M,), device=device) > 0,)),

        SampleInput(make_tensor((M,), device, dtype, low=None, high=None, requires_grad=requires_grad),
                    args=(torch.randn((M, M), device=device) > 0,)),

        SampleInput(make_tensor((M, 1, M), device, dtype, low=None, high=None, requires_grad=requires_grad),
                    args=(torch.randn((M, M), device=device) > 0,)),

        SampleInput(make_tensor((), device, dtype, low=None, high=None, requires_grad=requires_grad),
                    args=(torch.tensor(1, device=device, dtype=torch.bool),)),

        SampleInput(make_tensor((M, M), device, dtype, low=None, high=None, requires_grad=requires_grad),
                    args=(torch.tensor(1, device=device, dtype=torch.bool),)),

        SampleInput(make_tensor((), device, dtype, low=None, high=None, requires_grad=requires_grad),
                    args=(torch.randn((M, M), device=device) > 0,)),
    )

    return samples

def sample_inputs_matrix_exp(op_info, device, dtype, requires_grad, **kwargs):
    samples = (
        SampleInput(make_tensor((S, S), device, dtype, requires_grad=requires_grad)),
        SampleInput(make_tensor((S, S, S), device, dtype, requires_grad=requires_grad)),
    )

    return samples

def sample_inputs_matmul(op_info, device, dtype, requires_grad):
    test_cases = (((L,), (L,)),
                  ((S, M), (M,)),
                  ((M,), (M, S)),
                  ((S, M), (M, S)),
                  ((S, S, M), (M,)),
                  ((S, S, M), (M, S)),
                  ((M,), (S, M, S)),
                  ((S, M), (S, M, S)),
                  ((S, S, M, M), (S, S, M, S)),
                  ((S, S, M, M), (M,)),
                  ((M,), (S, S, M, S)))
    sample_inputs = []
    for lhs_shape, rhs_shape in test_cases:
        lhs = make_tensor(lhs_shape, device, dtype, low=None, high=None, requires_grad=requires_grad)
        rhs = make_tensor(rhs_shape, device, dtype, low=None, high=None, requires_grad=requires_grad)
        if op_info.name == 'matmul':
            sample_inputs.append(SampleInput(lhs, args=(rhs,)))
        elif op_info.name == '__rmatmul__':
            sample_inputs.append(SampleInput(rhs, args=(lhs,)))
        else:
            raise RuntimeError("`op_info.name` must be 'matmul' or '__rmatmul__'")
    return tuple(sample_inputs)


def sample_inputs_polar(op_info, device, dtype, requires_grad, **kwargs):
    def _make_tensor_helper(shape, low=None, high=None):
        return make_tensor(shape, device, dtype, low=low, high=high, requires_grad=requires_grad)

    samples = (
        SampleInput(_make_tensor_helper((S, S), low=0), args=(_make_tensor_helper((S, S)),)),
        SampleInput(_make_tensor_helper((), low=0), args=(_make_tensor_helper(()),)),
    )

    return samples

def sample_inputs_complex(op_info, device, dtype, requires_grad, **kwargs):
    def _make_tensor_helper(shape):
        return make_tensor(shape, device, dtype, requires_grad=requires_grad)

    samples = (
        SampleInput(_make_tensor_helper((S, S)), args=(_make_tensor_helper((S, S)),)),
        SampleInput(_make_tensor_helper(()), args=(_make_tensor_helper(()),)),
    )

    return samples


def sample_inputs_polygamma(op_info, device, dtype, requires_grad, **kwargs):
    make_arg = partial(make_tensor, device=device, dtype=dtype, requires_grad=requires_grad)
    tensor_shapes = ((S, S), ())
    ns = (1, 2, 3, 4, 5)

    def generator():
        for shape, n in product(tensor_shapes, ns):
            yield SampleInput(make_arg(shape), args=(n,))

    return list(generator())


def sample_inputs_mvlgamma(op_info, device, dtype, requires_grad, **kwargs):
    make_arg = partial(make_tensor, device=device, dtype=dtype, requires_grad=requires_grad)
    tensor_shapes = ((S, S), ())
    ns = (1, 2, 3, 4, 5)

    # Since the accepted lower bound for input
    # to mvlgamma depends on `p` argument,
    # the following function computes the lower bound
    # which we pass to `make_tensor`.
    def compute_min_val(p):
        return (p - 1.) / 2

    def generator():
        for shape, n in product(tensor_shapes, ns):
            min_val = compute_min_val(n)
            if not dtype.is_floating_point:
                # Round-up minimum value for integral dtypes
                min_val += 1
            yield SampleInput(make_arg(shape, low=min_val), args=(n,))

    return list(generator())


# Since `mvlgamma` has multiple entries,
# there are multiple common skips for the additional
# entries. Following function is a helper to that end.
def skips_mvlgamma(skip_redundant=False):
    skips = (
        # outside domain values are hard error for mvlgamma op.
        SkipInfo('TestUnaryUfuncs', 'test_float_domains'),
    )
    if not skip_redundant:
        # Redundant tests
        skips = skips + (  # type: ignore[assignment]
            SkipInfo('TestGradients'),
            SkipInfo('TestJit'),
            SkipInfo('TestCommon'),
        )
    return skips


# To test reference numerics against multiple values of argument `p`,
# we make multiple OpInfo entries with each entry corresponding to different value of p.
# We run the op tests from test_ops.py only for `p=1` to avoid redundancy in testing.
# Class `MvlGammaInfo` already contains the basic information related to the operator,
# it only takes arguments like `domain`, `skips` and `sample_kwargs`, which
# differ between the entries.
class MvlGammaInfo(UnaryUfuncInfo):
    def __init__(self, variant_test_name, domain, skips, sample_kwargs):
        super(MvlGammaInfo, self).__init__(
            'mvlgamma',
            ref=reference_mvlgamma if TEST_SCIPY else _NOTHING,
            variant_test_name=variant_test_name,
            domain=domain,
            decorators=(precisionOverride({torch.float16: 5e-2}),),
            dtypes=all_types(),
            dtypesIfCUDA=all_types_and(torch.half),
            sample_inputs_func=sample_inputs_mvlgamma,
            supports_out=False,
            safe_casts_outputs=True,
            skips=skips,
            sample_kwargs=sample_kwargs)


def sample_inputs_entr(op_info, device, dtype, requires_grad, **kwargs):
    low, _ = op_info.domain

    if requires_grad:
        low = 0 + op_info._domain_eps

    return (SampleInput(make_tensor((L,), device, dtype,
                                    low=low,
                                    requires_grad=requires_grad)),
            SampleInput(make_tensor((), device, dtype,
                                    low=low,
                                    requires_grad=requires_grad)))


def sample_inputs_zeta(op_info, device, dtype, requires_grad, **kwargs):
    make_arg = partial(make_tensor, device=device, dtype=dtype, requires_grad=requires_grad)
    samples = (SampleInput(make_arg((S,), low=1, requires_grad=requires_grad),
                           args=(make_arg((S,), low=2, requires_grad=False),)),
               SampleInput(make_arg((S,), low=1, requires_grad=requires_grad),
                           args=(3.,)),
               )

    return samples


# TODO: Consolidate `i0e` with sample_inputs_unary when `make_tensor`,
#       supports `exclude` argument.
#       For more context: https://github.com/pytorch/pytorch/pull/56352#discussion_r633277617
def sample_inputs_i0_i1(op_info, device, dtype, requires_grad, **kwargs):

    samples = (SampleInput(make_tensor((S,), device, dtype,
                                       requires_grad=requires_grad)),
               SampleInput(make_tensor((), device, dtype,
                                       requires_grad=requires_grad)))

    if requires_grad and op_info.op == torch.special.i0e:
        # NOTE: `i0e`'s first-order gradient is not continous
        # at `0`, hence we don't test `i0e` with any input being `0`.
        # TODO: Remove this when `make_tensor` supports excluding `0`.
        with torch.no_grad():
            for sample in samples:
                t = sample.input
                t[t == 0] = torch.finfo(dtype).eps  # type: ignore[index]
    elif requires_grad and op_info.op != torch.special.i0e:
        # Special Case for gradient
        # Sample with `0` in the input
        t = make_tensor((S,), device, dtype,
                        requires_grad=requires_grad)

        with torch.no_grad():
            t[0] = 0

        samples += (SampleInput(t),)  # type: ignore[assignment]

    return samples


def sample_inputs_rsub(op_info, device, dtype, requires_grad, variant='tensor', **kwargs):
    def _make_tensor_helper(shape, low=None, high=None):
        return make_tensor(shape, device, dtype, low=low, high=high, requires_grad=requires_grad)

    def _samples_with_alpha_helper(args, alphas, filter_fn=lambda arg_alpha: True):
        filtered_product = filter(filter_fn, product(args, alphas))  # type: ignore[var-annotated]
        return (SampleInput(input, args=(arg,), kwargs=dict(alpha=alpha))
                for (input, arg), alpha in filtered_product)

    int_alpha, float_alpha, complex_alpha = 2, 0.1, 1 + 0.6j

    if variant == 'tensor':
        samples = (
            SampleInput(_make_tensor_helper((S, S)), args=(_make_tensor_helper((S, S)),)),
            SampleInput(_make_tensor_helper((S, S)), args=(_make_tensor_helper((S,)),)),
            SampleInput(_make_tensor_helper((S,)), args=(_make_tensor_helper((S, S)),)),
            SampleInput(_make_tensor_helper(()), args=(_make_tensor_helper(()),)),
            SampleInput(_make_tensor_helper(()), args=(_make_tensor_helper((S,)),)),
            SampleInput(_make_tensor_helper((S,)), args=(_make_tensor_helper(()),)),
        )

        if dtype.is_complex:
            alphas = [int_alpha, float_alpha, complex_alpha]
        elif dtype.is_floating_point:
            alphas = [int_alpha, float_alpha]
        else:
            alphas = [int_alpha]

        args = ((_make_tensor_helper((S, S)), _make_tensor_helper((S, S))),
                (_make_tensor_helper((S, S)), _make_tensor_helper((S,))),
                (_make_tensor_helper(()), _make_tensor_helper(())))
        samples += tuple(_samples_with_alpha_helper(args, alphas))  # type: ignore[assignment]
    elif variant == 'scalar':
        # Scalar Other
        samples = (SampleInput(_make_tensor_helper((S, S)), args=(0.5,)),
                   SampleInput(_make_tensor_helper(()), args=(0.5,)),
                   SampleInput(_make_tensor_helper((S, S)), args=(1.5j,)),
                   SampleInput(_make_tensor_helper(()), args=(1.5j,)),
                   SampleInput(_make_tensor_helper((S, S)), args=(0.4 + 1.2j,)),
                   SampleInput(_make_tensor_helper(()), args=(1.2 + 1.76j,)))

        scalar_args = [(_make_tensor_helper((S, S)), 0.5), (_make_tensor_helper(()), 0.5),
                       (_make_tensor_helper((S, S)), 2.7j), (_make_tensor_helper(()), 2.7j),
                       (_make_tensor_helper((S, S)), 1 - 2.7j), (_make_tensor_helper(()), 1 + 2.7j)]

        alphas = [int_alpha, float_alpha, complex_alpha]

        def filter_fn(arg_alpha):
            arg, alpha = arg_alpha
            if isinstance(alpha, complex):
                if dtype.is_complex or isinstance(arg[1], complex):
                    return True
                else:
                    # complex alpha is valid only if either `self` or `other` is complex
                    return False

            # Non-Complex Alpha
            return True

        # Samples with alpha (scalar version) covers the following cases
        # self    | other   | alpha
        # -----------------------------------------
        # real    | real    | real (int and float)
        # real    | complex | real and complex
        # complex | real    | real and complex
        # complex | complex | real and complex
        #
        # It does not cover
        # real    | real    | complex
        # x = torch.randn(2, requires_grad=True, dtype=torch.float64)
        # torch.rsub(x, 1, alpha=1. + 1.6j)
        # RuntimeError: value cannot be converted to type double without overflow: (-1,-1.6)

        samples += tuple(_samples_with_alpha_helper(scalar_args, alphas, filter_fn=filter_fn))  # type: ignore[assignment]
    else:
        raise Exception("Invalid variant!")

    return samples

def sample_inputs_cumulative_ops(op_info, device, dtype, requires_grad, supports_dtype_kwargs=True, **kwargs):
    def _make_tensor_helper(shape, low=None, high=None):
        return make_tensor(shape, device, dtype, low=low, high=high, requires_grad=requires_grad)

    samples = [
        SampleInput(_make_tensor_helper((S, S, S)), args=(0,)),
        SampleInput(_make_tensor_helper((S, S, S)), args=(1,)),
        SampleInput(_make_tensor_helper(()), args=(0,)),
    ]

    if supports_dtype_kwargs:
        # NOTE: if `dtype` is not same as input, then inplace variants fail with
        # `provided dtype must match the dtype of self tensor in cumsum`
        samples.append(SampleInput(_make_tensor_helper((S, S, S)), args=(1,), kwargs={'dtype': dtype}))

    return samples


def sample_inputs_unfold(op_info, device, dtype, requires_grad, **kwargs):
    test_cases = (
        ((), (0, 1, 1)),
        ((S, S, S, S), (0, 3, 1)),
        ((S, S, S, S), (1, 3, 1)),
        ((S, S, S, S), (2, 3, 1)),
        ((S, S, S, S), (3, 3, 1)),
        ((S, S, S, S), (0, 3, 2)),
        ((S, S, S, S), (1, 3, 2)),
        ((S, S, S, S), (2, 3, 2)),
        ((S, S, S, S), (3, 3, 2)),
        ((S, S, S, S), (0, 4, 1)),
        ((S, S, S, S), (1, 4, 1)),
        ((S, S, S, S), (2, 4, 1)),
        ((S, S, S, S), (3, 4, 1)),
        ((M,), (0, 3, 1)),
        ((M,), (0, 3, 2)),
        ((M,), (0, 3, 3)),
        ((1000,), (0, 3, 11)),
        ((1000,), (0, 2, 27)),
        ((10, 10), (0, 1, 2)),
        ((10, 10), (1, 2, 3)),
        ((10, 10), (1, 2, 2)),
        ((S, S, S), (2, 3, 2)),
    )

    sample_inputs = []
    for shape, arguments in test_cases:
        sample_inputs += [SampleInput(make_tensor(shape, device, dtype,
                                      low=None, high=None,
                                      requires_grad=requires_grad),
                                      args=arguments)]
    return sample_inputs


def sample_inputs_atan2(op_info, device, dtype, requires_grad, **kwargs):
    make_arg = partial(make_tensor, device=device, dtype=dtype, requires_grad=requires_grad)
    cases = (
        ((S, S, S), (S, S, S), False),
        ((), (), False),
        ((S, S, S), (S,), False),
        ((S,), (S, S, S), True),
        ((S, 1, S), (S, S), True),
    )

    def generator():
        for x_shape, y_shape, broadcasts_input in cases:
            yield SampleInput(make_arg(x_shape), args=(make_arg(y_shape),),
                              broadcasts_input=broadcasts_input)

    return list(generator())


def sample_inputs_split(op_info, device, dtype, requires_grad, *, list_args=False, **kwargs):
    make_arg = partial(make_tensor, device=device, dtype=dtype, requires_grad=requires_grad)

    if list_args:
        cases = (
            ((S, S, S), ([int(S / 3), S - int(S / 3) * 2, int(S / 3)],)),
            ((S, S, S), ([int(S / 2), S - int(S / 2) * 2, int(S / 2)], 2),),
            ((S, S, S), ([int(S / 2), S - int(S / 2) * 2, int(S / 2)], -2),)
        )
    else:
        cases = (  # type: ignore[assignment]
            ((S, S, S), (2,)),
            ((S, S, S), (S, 1)),
        )

    def generator():
        for shape, args in cases:
            yield SampleInput(make_arg(shape), args=args)

    return list(generator())


def sample_inputs_split_with_sizes(op_info, device, dtype, requires_grad, **kwargs):
    make_arg = partial(make_tensor, device=device, dtype=dtype, requires_grad=requires_grad)

    cases = (((S, S, S), ([int(S / 3), S - int(S / 3) * 2, int(S / 3)],)),
             ((S, S, S), ([int(S / 3), S - int(S / 3), 0],)),
             ((S, S, S), ([int(S / 3), S - int(S / 3) * 2, int(S / 3)], 2)),
             ((S, S, S), ([int(S / 3), S - int(S / 3) * 2, int(S / 3)], -2)),
             )

    def generator():
        for shape, args in cases:
            yield SampleInput(make_arg(shape), args=args)

    return list(generator())


def sample_inputs_msort(op_info, device, dtype, requires_grad):
    def apply_grad(t):
        if dtype in floating_types_and(torch.float16, torch.bfloat16):
            t.requires_grad_(requires_grad)

    def large_1d_unique(dtype, device):
        res = torch.randperm(L * L * L, dtype=torch.int64, device=device)
        res = res.to(dtype)
        apply_grad(res)
        return res

    samples = []
    # Test case for large tensor.
    largesample = SampleInput(large_1d_unique(dtype, device))

    sample = SampleInput(make_tensor((S, M, S), device, dtype,
                                     low=None, high=None,
                                     requires_grad=requires_grad))

    return [largesample, sample]

def sample_inputs_lerp(op_info, device, dtype, requires_grad, **kwargs):
    make_arg = partial(make_tensor, dtype=dtype, device=device, requires_grad=requires_grad)

    samples = (
        # no broadcast
        SampleInput(make_arg((S, S)), args=(make_arg((S, S)), 0.4)),
        # broadcast rhs
        SampleInput(make_arg((S, S)), args=(make_arg((S,)), 0.4)),
        # scalar tensor
        SampleInput(make_arg(()), args=(make_arg(()), 0.4)),
        # broadcast rhs scalar-tensor
        SampleInput(make_arg((S, S)), args=(make_arg(()), 0.4)),
        # broadcast rhs with weight tensor
        SampleInput(make_arg((S, S)), args=(make_arg((S,)), make_arg((S, S)))),
        # broadcast rhs and weight tensor
        SampleInput(make_arg((S, S)), args=(make_arg((S, 1)), make_arg((S,)))),
        # broadcast_lhs
        SampleInput(make_arg((S,)), args=(make_arg((S, S)), 0.4), broadcasts_input=True),
        # scalar broadcast_lhs
        SampleInput(make_arg(()), args=(make_arg((S, S)), 0.4), broadcasts_input=True),
        # broadcast all
        SampleInput(make_arg((S, 1)), args=(make_arg((S, S)), 0.4), broadcasts_input=True),
        # tensor broadcast all
        SampleInput(make_arg((S, 1)), args=(make_arg((S, S)), make_arg((S, 1))),
                    broadcasts_input=True),
    )

    if dtype.is_complex:
        samples = samples + (  # type: ignore[assignment]
            # no broadcast
            SampleInput(make_arg((S, S)), args=(make_arg((S, S)), 0.4j)),
            SampleInput(make_arg((S, S)), args=(make_arg((S, S)), 1.2 + 0.1j)),
            # broadcast rhs
            SampleInput(make_arg((S, S)), args=(make_arg((S,)), 0.4j)),
            SampleInput(make_arg((S, S)), args=(make_arg((S, S)), 5.4 + 9j)),
            # scalar tensor
            SampleInput(make_arg(()), args=(make_arg(()), 0.4j)),
            SampleInput(make_arg(()), args=(make_arg(()), 6.1 + 0.004j)),
            # broadcast rhs scalar-tensor
            SampleInput(make_arg((S, S)), args=(make_arg(()), 0.4j)),
            SampleInput(make_arg((S, S)), args=(make_arg(()), 1 + 2j)),
        )

    return samples

def sample_inputs_tensordot(self, device, dtype, requires_grad, **kwargs):
    cases = (
        ((2, 2, 2), (2, 2, 2), (2)),
        ((2, 2, 1), (2, 1, 2), ([0, 1], [2, 0])),
    )
    samples = []
    for first_shape, second_shape, dims in cases:
        samples.append(SampleInput(make_tensor(first_shape, device, dtype,
                                   requires_grad=requires_grad),
                       args=(make_tensor(second_shape, device, dtype,
                             requires_grad=requires_grad),),
                       kwargs=dict(dims=dims,)))
    return tuple(samples)

def sample_inputs_kron(op_info, device, dtype, requires_grad):
    test_cases = (
        ((S, S), (M, L)),
    )

    sample_inputs = []
    for input_shape, other_shape in test_cases:
        input = make_tensor(input_shape, device, dtype, low=None, high=None, requires_grad=requires_grad)
        other = make_tensor(other_shape, device, dtype, low=None, high=None, requires_grad=requires_grad)
        sample = SampleInput(input, args=(other,))
        sample_inputs.append(sample)
    return tuple(sample_inputs)

def sample_inputs_inner(self, device, dtype, requires_grad, **kwargs):
    return (
        SampleInput(
            make_tensor((S, ), device, dtype, requires_grad=requires_grad),
            args=(
                make_tensor((S, ), device, dtype, requires_grad=requires_grad),
            )
        ),
        SampleInput(
            make_tensor((), device, dtype, requires_grad=requires_grad),
            args=(
                make_tensor((S, S), device, dtype, requires_grad=requires_grad),
            )
        ),
    )

def sample_inputs_scatter(op_info, device, dtype, requires_grad):
    def _tensor(shape, dtype=dtype, low=None, high=None):
        return make_tensor(shape, device, dtype, low=low, high=high, requires_grad=requires_grad)

    def _gather(shape, index_dim, max_indices):
        return gather_variable(shape, index_dim, max_indices, device=device)

    zero = torch.tensor(0, dtype=torch.long, device=device)
    test_cases = (
        (_tensor((M, S)), (0, _gather((S, S), 1, M), _tensor((S, S)))),
        (_tensor((M, S)), (1, _gather((S, S), 0, S), _tensor((S, S)))),
        (_tensor((M, S)), (-1, _gather((S, S), 0, S), _tensor((S, S)))),
        (_tensor((M, S)), (0, _gather((M, S // 2), 1, M), _tensor((M, S // 2)))),
        (_tensor((M, S)), (1, _gather((M, S // 2), 0, S), _tensor((M, S // 2)))),
        (_tensor((M, S)), (-1, _gather((M, S // 2), 0, S), _tensor((M, S // 2)))),
        (_tensor(()), (0, zero.clone().detach(), _tensor(()))),
        (_tensor(()), (0, zero.clone().detach(), 2.5)),
    )

    samples = []
    for tensor, args in test_cases:
        samples.append(SampleInput(tensor, args=args))

        if not requires_grad:
            samples.append(SampleInput(
                tensor.clone().detach(),
                args=args, kwargs={'reduce': 'add'}
            ))

            if dtype.is_floating_point:
                samples.append(SampleInput(
                    tensor.clone().detach(),
                    args=args, kwargs={'reduce': 'multiply'}
                ))

    return samples

def sample_inputs_scatter_add(op_info, device, dtype, requires_grad):
    def _tensor(shape, dtype=dtype, low=None, high=None):
        return make_tensor(shape, device, dtype, low=low, high=high, requires_grad=requires_grad)

    def _gather(shape, index_dim, max_indices):
        return gather_variable(shape, index_dim, max_indices, device=device)

    zero = torch.tensor(0, dtype=torch.long, device=device)
    test_cases = (
        (_tensor((M, S)), (0, _gather((S, S), 1, M), _tensor((S, S)))),
        (_tensor((M, S)), (1, _gather((S, S), 0, S), _tensor((S, S)))),
        (_tensor((M, S)), (-1, _gather((S, S), 0, S), _tensor((S, S)))),
        (_tensor((M, S)), (0, _gather((M, S // 2), 1, M), _tensor((M, S // 2)))),
        (_tensor((M, S)), (1, _gather((M, S // 2), 0, S), _tensor((M, S // 2)))),
        (_tensor((M, S)), (-1, _gather((M, S // 2), 0, S), _tensor((M, S // 2)))),
        (_tensor(()), (0, zero.clone().detach(), _tensor(()))),
    )

    return [SampleInput(tensor, args=args) for tensor, args in test_cases]


def sample_inputs_ravel(op_info, device, dtype, requires_grad, **kwargs):
    samples = (SampleInput(make_tensor((S, S, S), device, dtype,
                                       low=None, high=None,
                                       requires_grad=requires_grad)),
               SampleInput(make_tensor((), device, dtype,
                                       low=None, high=None,
                                       requires_grad=requires_grad)),)

    return samples


def sample_inputs_tril_triu(op_info, device, dtype, requires_grad, **kwargs):
    make_arg = partial(make_tensor, dtype=dtype, device=device, requires_grad=requires_grad)
    cases = (((M, M), ()),
             ((M, M), (2,),),
             ((S, M, M), ()),
             ((S, M, M), (2,)),
             ((3, 3, S, S), ()),)

    def generator():
        for shape, args in cases:
            yield SampleInput(make_arg(shape), args=args)

    return list(generator())


def sample_inputs_clone(op_info, device, dtype, requires_grad, **kwargs):
    make_arg = partial(make_tensor, dtype=dtype, device=device, requires_grad=requires_grad)

    def generator():
        yield SampleInput(make_arg((S, M, S)))
        yield SampleInput(make_arg(()))

    return list(generator())


def sample_inputs_contiguous(op_info, device, dtype, requires_grad, **kwargs):
    make_arg = partial(make_tensor, dtype=dtype, device=device, requires_grad=requires_grad)

    def generator():
        yield SampleInput(make_arg((S, S)))
        yield SampleInput(make_arg((S, S), noncontiguous=True))

    return list(generator())


def sample_inputs_resize_ops(op_info, device, dtype, requires_grad, **kwargs):
    make_arg = partial(make_tensor, dtype=dtype, device=device)
    cases = (((S, S, S), (S * S, S)),
             ((), ()),
             ((), (1, 1, 1)),
             )

    def generator():
        for shape, args_or_shape in cases:
            # Update `args` based on operator
            if op_info.name == 'resize_':
                # resize_ takes shape/tuple of ints,
                args = (args_or_shape, )
            elif op_info.name == 'resize_as_':
                # resize_as_ takes another tensor
                args = (make_arg(shape, requires_grad=False), )  # type:ignore[assignment]
            else:
                raise ValueError("sample_inputs_resize_ops is being used with incorrect operator")

            yield(SampleInput(make_arg(shape, requires_grad=requires_grad), args=args))

    return list(generator())


def sample_inputs_view_reshape(op_info, device, dtype, requires_grad, **kwargs):
    make_arg = partial(make_tensor, dtype=dtype, device=device, requires_grad=requires_grad)

    cases = (((S, S, S), (S * S, S)),
             ((S * S, S), (S, S, S)),
             ((S,), (S,)),
             ((), ()),
             ((), (1,)))

    def generator():
        for case in cases:
            shape, args = case
            yield(SampleInput(make_arg(shape), args=(args, )))

    return list(generator())


def sample_inputs_view_as_reshape_as(op_info, device, dtype, requires_grad, **kwargs):
    make_arg = partial(make_tensor, dtype=dtype, device=device)

    cases = (((S, S, S), (S * S, S)),
             ((), ()),
             ((), (1, 1)),
             )

    def generator():
        for case in cases:
            shape, shape_other = case
            yield(SampleInput(make_arg(shape, requires_grad=requires_grad),
                              args=(make_arg(shape_other, requires_grad=False), )))

    return list(generator())


def sample_inputs_select(op_info, device, dtype, requires_grad, **kwargs):
    make_arg = partial(make_tensor, dtype=dtype, device=device, requires_grad=requires_grad)

    cases = (((S, S, S), (1, 2)),
             ((S, S, S), (-1, 2)),
             ((S, S, S), (-1, -1)),
             ((S, S, S), (1, -1)),
             ((S,), (0, 2))
             )

    def generator():
        for shape, args in cases:
            yield SampleInput(make_arg(shape), args=args)

    return list(generator())


def sample_inputs_rbinops(op_info, device, dtype, requires_grad, supports_dtype_kwargs=True, **kwargs):
    def _make_tensor_helper(shape, low=None, high=None):
        return make_tensor(shape, device, dtype, low=low, high=high, requires_grad=requires_grad)

    scalar: Union[int, float, complex] = 3

    if dtype.is_floating_point:
        scalar = 3.14
    elif dtype.is_complex:
        scalar = 3.14j

    samples = [
        SampleInput(_make_tensor_helper((S, S, S)), args=(scalar,)),
        SampleInput(_make_tensor_helper(()), args=(scalar,)),
    ]

    return samples


def sample_inputs_expand(op_info, device, dtype, requires_grad, **kwargs):
    make_arg = partial(make_tensor, dtype=dtype, device=device, requires_grad=requires_grad)

    cases = (((S, 1, 1), (S, S, S)),
             ((S, 1, S), (S, S, S)),
             ((S, 1), (S, S, S)),
             ((1,), (S, S, S)),
             ((1, S), (1, 1, S)),
             ((), ()),
             ((), (1, 3, 2)),
             )

    def generator():
        for case in cases:
            shape, args = case
            yield(SampleInput(make_arg(shape), args=(args, )))

    return list(generator())


def sample_inputs_expand_as(op_info, device, dtype, requires_grad, **kwargs):
    make_arg = partial(make_tensor, dtype=dtype, device=device)

    cases = (((S, 1, 1), (S, S, S)),
             ((), ()),
             ((), (1, 1)),
             )

    def generator():
        for shape, shape_other in cases:
            yield(SampleInput(make_arg(shape, requires_grad=requires_grad),
                              args=(make_arg(shape_other, requires_grad=False), )))

    return list(generator())


def sample_inputs_where(op_info, device, dtype, requires_grad, **kwargs):
    make_arg = partial(make_tensor, dtype=dtype, device=device, requires_grad=requires_grad)

    def make_bool_mask(shape):
        # Make sure atleast one element is nonzero,
        # except for empty tensor
        mask_t = make_tensor(shape, dtype=torch.bool, device=device, requires_grad=False)

        if mask_t.numel() == 0:
            return mask_t
        elif mask_t.numel() == 1:
            mask_t.fill_(True)
            return mask_t

        if mask_t.sum() == 0:
            def random_index(shape):
                return tuple(map(lambda max_idx: random.randint(0, max_idx), shape))

            mask_t[random_index(mask_t.shape)] = True
            return mask_t

        return mask_t

    cases = (((M, M), (M, M), (M, M), False),
             ((M, 1, M), (M, M), (M, M, 1), True),
             ((), (), (), False),
             ((M, 1, M), (), (M, M, 1), True),
             ((), (M, M), (), True),)

    def generator():
        for shape, mask_shape, other_shape, broadcasts_input in cases:
            yield SampleInput(make_arg(shape),
                              args=(make_bool_mask(mask_shape), make_arg(other_shape)),
                              broadcasts_input=broadcasts_input)

    return list(generator())


def sample_inputs_chunk(op_info, device, dtype, requires_grad, **kwargs):
    make_arg = partial(make_tensor, dtype=dtype, device=device)

    cases = (((S, S, S), (2,)),
             ((S, S, S), (S, 1)),
             ((S, S, S), (S, -1)))

    def generator():
        for case in cases:
            shape, args = case
            yield(SampleInput(make_arg(shape, requires_grad=requires_grad), args=args))

    return list(generator())

def sample_inputs_kthvalue(op_info, device, dtype, requires_grad, **kwargs):
    def _tensor(shape, dtype=dtype, low=None, high=None):
        return make_tensor(shape, device, dtype, low=low, high=high, requires_grad=requires_grad)

    test_cases = [
        (_tensor((S, S, S)), (2,)),
        (_tensor((S, S, S)), (2, 1,)),
        (_tensor((S, S, S)), (2, -1,)),
        (_tensor((S, S, S)), (2, 1, True,)),
        (_tensor((S, S, S)), (2, -1, True,)),
        (_tensor((S,)), (2, 0,)),
        (_tensor((S,)), (2, 0, True,)),
        (_tensor(()), (1,)),
        (_tensor(()), (1, 0,)),
        (_tensor(()), (1, 0, True))
    ]

    return [SampleInput(tensor, args=args) for tensor, args in test_cases]

foreach_unary_op_db: List[OpInfo] = [
    ForeachFuncInfo('exp'),
    ForeachFuncInfo('acos'),
    ForeachFuncInfo('asin'),
    ForeachFuncInfo('atan'),
    ForeachFuncInfo('cos'),
    ForeachFuncInfo('cosh'),
    ForeachFuncInfo('log'),
    ForeachFuncInfo('log10'),
    ForeachFuncInfo('log2'),
    ForeachFuncInfo('tan'),
    ForeachFuncInfo('tanh'),
    ForeachFuncInfo('sin'),
    ForeachFuncInfo('sinh'),

    ForeachFuncInfo(
        'neg',
        dtypes=all_types_and_complex(),
        dtypesIfCPU=all_types_and_complex(),
        dtypesIfCUDA=all_types_and_complex(),
        sample_inputs_func=sample_inputs_foreach,
        safe_casts_outputs=False,
    ),

    ForeachFuncInfo(
        'sqrt',
        dtypes=floating_types(),
        dtypesIfCPU=floating_and_complex_types_and(torch.bfloat16),
        dtypesIfCUDA=floating_and_complex_types_and(torch.half),
    ),

    ForeachFuncInfo(
        'ceil',
        dtypes=floating_types(),
        dtypesIfCPU=floating_types_and(torch.bfloat16),
        dtypesIfCUDA=floating_types_and(torch.half, torch.bfloat16),
    ),

    ForeachFuncInfo(
        'erf',
        dtypes=floating_types(),
        dtypesIfCPU=floating_types_and(torch.bfloat16),
        dtypesIfCUDA=floating_types_and(torch.half, torch.bfloat16),
    ),

    ForeachFuncInfo(
        'erfc',
        dtypes=floating_types(),
        dtypesIfCPU=floating_types_and(torch.bfloat16),
        dtypesIfCUDA=floating_types_and(torch.half, torch.bfloat16),
    ),

    ForeachFuncInfo(
        'expm1',
        dtypes=floating_types(),
        dtypesIfCPU=floating_types_and(torch.bfloat16),
        dtypesIfCUDA=floating_types_and(torch.half, torch.bfloat16),
    ),

    ForeachFuncInfo(
        'floor',
        dtypes=floating_types(),
        dtypesIfCPU=floating_types_and(torch.bfloat16),
        dtypesIfCUDA=floating_types_and(torch.half, torch.bfloat16),
    ),

    ForeachFuncInfo(
        'log1p',
        dtypes=floating_types(),
        dtypesIfCPU=floating_types_and(torch.bfloat16),
        dtypesIfCUDA=floating_types_and(torch.half),
    ),

    ForeachFuncInfo(
        'round',
        dtypes=floating_types(),
        dtypesIfCPU=floating_types_and(torch.bfloat16),
        dtypesIfCUDA=floating_types_and(torch.half, torch.bfloat16),
    ),

    ForeachFuncInfo(
        'frac',
        dtypes=floating_types(),
        dtypesIfCPU=floating_types_and(torch.bfloat16),
        dtypesIfCUDA=floating_types_and(torch.half, torch.bfloat16),
    ),

    ForeachFuncInfo(
        'reciprocal',
        dtypes=floating_types(),
        dtypesIfCPU=floating_types_and(torch.bfloat16),
        dtypesIfCUDA=floating_types_and(torch.half),
    ),

    ForeachFuncInfo(
        'sigmoid',
        dtypes=floating_types(),
        dtypesIfCPU=floating_types_and(torch.bfloat16),
        dtypesIfCUDA=floating_types_and(torch.half),
    ),

    ForeachFuncInfo(
        'trunc',
        dtypes=floating_types(),
        dtypesIfCPU=floating_types_and(torch.bfloat16),
        dtypesIfCUDA=floating_types_and(torch.half, torch.bfloat16),
    ),

    ForeachFuncInfo(
        'abs',
        dtypes=all_types_and_complex_and(torch.bfloat16, torch.half, torch.bool),
        dtypesIfCPU=all_types_and_complex_and(torch.bfloat16, torch.half),
        dtypesIfCUDA=all_types_and_complex_and(torch.bfloat16, torch.half, torch.bool),
        safe_casts_outputs=False,
        supports_forward_ad=True,
    ),
]

foreach_binary_op_db: List[OpInfo] = [
    ForeachFuncInfo(
        "add",
        dtypesIfCPU=all_types_and_complex_and(torch.bool, torch.bfloat16, torch.float16),
        dtypesIfCUDA=all_types_and_complex_and(torch.bool, torch.bfloat16, torch.float16),
        supports_alpha_param=True,
    ),
    ForeachFuncInfo(
        "sub",
        dtypesIfCPU=all_types_and_complex_and(torch.bool, torch.bfloat16, torch.float16),
        dtypesIfCUDA=all_types_and_complex_and(torch.bool, torch.bfloat16, torch.float16),
        supports_alpha_param=True,
    ),
    ForeachFuncInfo(
        "mul",
        dtypesIfCPU=all_types_and_complex_and(torch.bool, torch.bfloat16, torch.float16),
        dtypesIfCUDA=all_types_and_complex_and(torch.bool, torch.bfloat16, torch.float16),
    ),
    ForeachFuncInfo(
        "div",
        dtypesIfCPU=all_types_and_complex_and(torch.bool, torch.bfloat16, torch.float16),
        dtypesIfCUDA=all_types_and_complex_and(torch.bool, torch.bfloat16, torch.float16),
    ),
]

foreach_pointwise_op_db: List[ForeachFuncInfo] = [
    ForeachFuncInfo(
        "addcmul",
        dtypesIfCPU=all_types_and_complex(),
        dtypesIfCUDA=all_types_and_complex_and(torch.half, torch.bfloat16),
    ),
    ForeachFuncInfo(
        "addcdiv",
        dtypesIfCPU=all_types_and_complex(),
        dtypesIfCUDA=all_types_and_complex_and(torch.half, torch.bfloat16),
    ),
]

foreach_minmax_op_db: List[ForeachFuncInfo] = [
    ForeachFuncInfo(
        "maximum",
        dtypesIfCPU=all_types_and(torch.float16, torch.bfloat16, torch.bool),
        dtypesIfCUDA=all_types_and(torch.float16, torch.bool),
    ),
    ForeachFuncInfo(
        "minimum",
        dtypesIfCPU=all_types_and(torch.float16, torch.bfloat16, torch.bool),
        dtypesIfCUDA=all_types_and(torch.float16, torch.bool),
    ),
]

def reference_sign(x):
    if x.dtype == np.bool_:
        # `np.sign` doesn't support `bool`.
        # >>> np.sign(True)
        # ufunc 'sign' did not contain a loop
        # with signature matching types dtype('bool') -> dtype('bool')
        return np.sign(x, dtype=np.uint8).astype(np.bool_)
    return np.sign(x)


def reference_sgn(x):
    # NumPy doesn't have an equivalent to `torch.sgn` when the dtype is complex.
    # For complex inputs, `np.sign` returns sign(x.real) + 0j if x.real != 0 else sign(x.imag) + 0j.
    # while `torch.sgn` returns, 0 if abs(input) == 0 else input/abs(input)
    if x.dtype not in [np.complex64, np.complex128]:
        return reference_sign(x)

    out = (x / np.abs(x))
    if out.ndim == 0:
        # Handle x == 0 case
        if (x == 0):
            # Can't assign to np.complex object
            # So make a new one.
            return np.array(complex(0, 0), dtype=x.dtype)
        return out

    # Handle x == 0 case
    mask = (x == 0)
    out[mask] = complex(0, 0)
    return out


def reference_sigmoid(x):
    # 'scipy.special.expit' not supported for the input types
    if x.dtype in [np.complex64, np.complex128]:
        return (1 / (1 + np.exp(-x)))
    return scipy.special.expit(x)


def reference_logsigmoid(x):
    max_ = np.maximum(x.dtype.type(0), -x)
    z = np.exp(-max_) + np.exp(-x - max_)
    return -(max_ + np.log(z))


def reference_lgamma(x):
    # scipy.special.gammaln returns `-inf` when input is `-inf`.
    # While Pytorch, C and C++, all return `inf` when input is `-inf`.
    # Reference:
    # https://en.cppreference.com/w/cpp/numeric/math/lgamma
    # https://en.cppreference.com/w/c/numeric/math/lgamma

    # To handle the above discrepancy,
    # we replace -inf with inf so values
    # that were originally -inf map to inf as expected
    if x.dtype.kind == 'f':
        x = np.where(x == float('-inf'), np.array(float('inf'), dtype=x.dtype), x)

    out = scipy.special.gammaln(x)

    if x.dtype == np.float16:
        # `scipy.special.gammaln` returns output of float32 when input is float16,
        # while `torch.lgamma` preserves `float16`. But due to smaller range of float16,
        # Pytorch version outputs `inf` while SciPy returns finite values.
        out = out.astype(np.float16)

    return out

def reference_polygamma(x, n):
    # WEIRD `scipy.special.polygamma` behavior
    # >>> scipy.special.polygamma(0, np.array(501, dtype=np.float32)).dtype
    # dtype('float64')
    # >>> scipy.special.polygamma(0, np.array([501], dtype=np.float32)).dtype
    # dtype('float32')
    #
    # Thus we cast output to the default torch dtype.
    np_dtype = torch_to_numpy_dtype_dict[torch.get_default_dtype()]
    return scipy.special.polygamma(n, x).astype(np_dtype)


def reference_mvlgamma(x, d):
    if x.dtype == np.float16:
        return scipy.special.multigammaln(x, d).astype(np.float16)

    return scipy.special.multigammaln(x, d)


def gradcheck_wrapper_hermitian_input(op, input, *args, **kwargs):
    """Gradcheck wrapper for functions that take Hermitian matrices as input.

    They require a modified function because the finite-difference algorithm
    for calculating derivatives does not preserve the Hermitian property of the input.
    """
    return op(input + input.conj().transpose(-2, -1), *args, **kwargs)


def gradcheck_wrapper_triangular_input(op, input, *args, upper=False, **kwargs):
    """Gradcheck wrpper for functions that take lower or upper triangular matrices as input.

    They require a modified function because the finite-difference algorithm
    for calculating derivatives does not preserve the triangular property of the input.
    """
    return op(input.triu() if upper else input.tril(), upper)


# Operator database (sorted alphabetically)
op_db: List[OpInfo] = [
    UnaryUfuncInfo('abs',
                   aliases=('absolute', ),
                   ref=np.abs,
                   dtypes=all_types_and_complex_and(torch.half, torch.bfloat16),
                   dtypesIfCUDA=all_types_and_complex_and(torch.bool, torch.half, torch.bfloat16),
                   skips=(
                       SkipInfo('TestUnaryUfuncs', 'test_reference_numerics_extremal',
                                device_type='cpu', dtypes=[torch.cfloat, torch.cdouble]),
                       SkipInfo('TestUnaryUfuncs', 'test_reference_numerics_hard',
                                device_type='cpu', dtypes=[torch.cfloat]),
                       # Reference: https://github.com/pytorch/pytorch/issues/49224
                       SkipInfo('TestUnaryUfuncs', 'test_reference_numerics_normal',
                                dtypes=[torch.int8], active_if=TEST_WITH_ASAN),
                       # TODO: Fix test_out_arg_all_dtypes as torch.empty_like(expected_output) where expected_output=op(input)
                       # We can break the logic of the loop over all possible types but it is OK.
                       # https://github.com/pytorch/pytorch/blob/master/test/test_unary_ufuncs.py#L440-L449
                       SkipInfo('TestUnaryUfuncs', 'test_out_arg_all_dtypes',
                                dtypes=[torch.cfloat, torch.cdouble]),
                   ),
                   supports_inplace_autograd=False,
                   assert_autodiffed=True,
                   supports_forward_ad=True),
    # NOTE: CPU complex acos produces incorrect outputs (https://github.com/pytorch/pytorch/issues/42952)
    UnaryUfuncInfo('acos',
                   aliases=('arccos', ),
                   ref=np.arccos,
                   domain=(-1, 1),
                   handles_complex_extremals=False,
                   dtypes=all_types_and_complex_and(torch.bool, torch.bfloat16),
                   dtypesIfCUDA=all_types_and_complex_and(torch.bool, torch.half, torch.bfloat16),
                   # "rsqrt_cpu" not implemented for 'BFloat16'
                   backward_dtypesIfCPU=all_types_and_complex_and(torch.bool, torch.bfloat16),
                   assert_autodiffed=True,
                   supports_forward_ad=True,
                   decorators=(precisionOverride({torch.float16: 1e-2,
                                                  torch.bfloat16: 1e-1,
                                                  torch.complex64: 1e-2}),),
                   safe_casts_outputs=True,
                   skips=(
                       SkipInfo('TestUnaryUfuncs', 'test_reference_numerics_hard',
                                device_type='cpu', dtypes=[torch.cfloat, torch.cdouble]),
                       SkipInfo('TestGradients', 'test_fn_grad',
                                dtypes=[torch.cdouble], active_if=IS_WINDOWS),
                       SkipInfo('TestGradients', 'test_method_grad',
                                dtypes=[torch.cdouble], active_if=IS_WINDOWS),
                       SkipInfo('TestGradients', 'test_inplace_grad',
                                dtypes=[torch.cdouble], active_if=IS_WINDOWS),
                       SkipInfo('TestGradients', 'test_forward_mode_AD',
                                dtypes=[torch.cdouble], active_if=IS_WINDOWS),
                   )),
    # NOTE: the derivative for inplace acosh is not implemented
    UnaryUfuncInfo('acosh',
                   aliases=('arccosh', ),
                   ref=np.arccosh,
                   domain=(1, float('inf')),
                   dtypes=all_types_and_complex_and(torch.bool),
                   dtypesIfCUDA=all_types_and_complex_and(torch.bool, torch.half, torch.bfloat16),
                   # "rsqrt_cuda" not implemented for 'BFloat16'
                   backward_dtypesIfCUDA=all_types_and_complex_and(torch.bool, torch.half, torch.bfloat16),
                   safe_casts_outputs=True,
                   decorators=(precisionOverride({torch.bfloat16: 5e-2}),),
                   supports_inplace_autograd=False,
                   supports_forward_ad=True,
                   skips=(
                       SkipInfo('TestUnaryUfuncs', 'test_reference_numerics_extremal',
                                device_type='cpu', dtypes=[torch.cfloat, torch.cdouble]),
                       SkipInfo('TestUnaryUfuncs', 'test_reference_numerics_hard',
                                device_type='cpu', dtypes=[torch.cfloat, torch.cdouble]),
                       SkipInfo('TestUnaryUfuncs', 'test_reference_numerics_extremal',
                                device_type='cuda', dtypes=[torch.cdouble],
                                active_if=IS_WINDOWS),
                       SkipInfo('TestUnaryUfuncs', 'test_reference_numerics_hard',
                                device_type='cuda', dtypes=[torch.cdouble],
                                active_if=IS_WINDOWS),
                       SkipInfo('TestUnaryUfuncs', 'test_reference_numerics_normal',
                                device_type='cuda', dtypes=[torch.cdouble],
                                active_if=IS_WINDOWS),
                       # Reference: https://github.com/pytorch/pytorch/issues/50692
                       SkipInfo('TestGradients', 'test_fn_grad',
                                device_type='cuda', dtypes=[torch.cdouble], active_if=IS_WINDOWS),
                       SkipInfo('TestGradients', 'test_method_grad',
                                device_type='cuda', dtypes=[torch.cdouble], active_if=IS_WINDOWS),
                       SkipInfo('TestGradients', 'test_forward_mode_AD',
                                dtypes=[torch.cdouble]),
                   )),
    OpInfo('add',
           # NumPy has no builtin reference for the alpha kwarg, but it is easy enough to emulate
           ref=lambda input, other, *, alpha=1: np.add(input, np.multiply(alpha, other)),
           dtypes=all_types_and_complex_and(torch.bool, torch.bfloat16, torch.float16),
           assert_autodiffed=True,
           sample_inputs_func=partial(sample_inputs_binary_pwise, alpha=2),
           supports_inplace_autograd=False,
           supports_forward_ad=True),
    OpInfo('mul',
           aliases=('multiply',),
           dtypes=all_types_and_complex_and(torch.float16, torch.bfloat16, torch.bool),
           assert_autodiffed=True,
           supports_forward_ad=True,
           sample_inputs_func=sample_inputs_binary_pwise),
    OpInfo('sub',
           # NumPy has no builtin reference for the alpha kwarg, but it is easy enough to emulate
           ref=lambda input, other, *, alpha=1: np.subtract(input, np.multiply(alpha, other)),
           aliases=('subtract',),
           dtypes=all_types_and_complex_and(torch.bfloat16, torch.float16),
           assert_autodiffed=True,
           sample_inputs_func=partial(sample_inputs_binary_pwise, alpha=2),
           supports_inplace_autograd=False),
    OpInfo('addmm',
           # This addmm OpInfo is for when alpha and beta are not both equal to 1.
           # alpha=beta=1 is tested in the following opinfo, because that special case will
           # trigger addmm being decomposed by a jit pass.
           dtypes=floating_and_complex_types_and(torch.float16),
           dtypesIfCPU=all_types_and_complex_and(torch.float16, torch.bfloat16),
           dtypesIfROCM=floating_and_complex_types_and(torch.float16, torch.bfloat16),
           dtypesIfCUDA=floating_and_complex_types_and(torch.float16, *[torch.bfloat16] if CUDA11OrLater else []),
           assert_autodiffed=True,
           supports_inplace_autograd=False,
           supports_forward_ad=True,
           gradcheck_nondet_tol=GRADCHECK_NONDET_TOL,
           sample_inputs_func=sample_inputs_addmm),
    OpInfo('addmm',
           # When alpha=beta=1 as compile-time constants, JIT will decompose addmm into mm and add.
           variant_test_name='decomposed',
           dtypes=floating_and_complex_types_and(torch.float16),
           dtypesIfCPU=all_types_and_complex_and(torch.float16, torch.bfloat16),
           dtypesIfROCM=floating_and_complex_types_and(torch.float16, torch.bfloat16),
           dtypesIfCUDA=floating_and_complex_types_and(torch.float16, *[torch.bfloat16] if CUDA11OrLater else []),
           assert_autodiffed=True,
           supports_inplace_autograd=False,
           supports_forward_ad=True,
           gradcheck_nondet_tol=GRADCHECK_NONDET_TOL,
           autodiff_nonfusible_nodes=['aten::add', 'aten::mm'],
           sample_inputs_func=partial(sample_inputs_addmm, alpha=1, beta=1)),
    OpInfo('addmv',
           dtypes=floating_types(),
           dtypesIfCPU=all_types_and_complex_and(torch.bfloat16),
           dtypesIfCUDA=floating_types_and(torch.float16, torch.complex64, torch.complex128,
                                           *[torch.bfloat16] if CUDA11OrLater else []),
           dtypesIfROCM=floating_types_and(torch.half),
           supports_inplace_autograd=False,
           supports_forward_ad=True,
           sample_inputs_func=sample_inputs_addmv),
    OpInfo('addbmm',
           ref=lambda M, batch1, batch2, beta=1, alpha=1: np.add(np.multiply(np.asarray(beta, dtype=M.dtype), M),
                                                                 np.multiply(np.asarray(alpha, dtype=batch1.dtype),
                                                                             np.sum(np.matmul(batch1, batch2), axis=0))),
           dtypes=floating_types(),
           dtypesIfCPU=all_types_and_complex_and(torch.float16, torch.bfloat16),
           dtypesIfCUDA=floating_and_complex_types_and(torch.float16, *[torch.bfloat16] if CUDA11OrLater else []),
           backward_dtypesIfCUDA=floating_and_complex_types_and(torch.float16, *[torch.bfloat16] if SM53OrLater else []),
           dtypesIfROCM=floating_types_and(torch.half),
           backward_dtypesIfROCM=floating_types_and(torch.half),
           supports_forward_ad=True,
           decorators=[
               DecorateInfo(
                   toleranceOverride({torch.float32: tol(atol=1e-05, rtol=1.3e-05),
                                      torch.complex64: tol(atol=1e-05, rtol=1.2e-03)}),
                   'TestCommon', 'test_reference_testing')],
           skips=(
               # FIXME: bfloat16 backward support likely depends on CUDA11+
               #   and SM53+
               SkipInfo('TestCommon', 'test_dtypes', active_if=IS_WINDOWS),
               # addbmm does not correctly warn when resizing out= inputs
               SkipInfo('TestCommon', 'test_out'),
               # https://github.com/pytorch/pytorch/issues/55907
               SkipInfo('TestCommon', 'test_variant_consistency_eager'),
           ),
           sample_inputs_func=sample_inputs_addbmm),
    OpInfo('baddbmm',
           dtypes=floating_types_and(torch.half),
           dtypesIfCPU=all_types_and_complex_and(torch.float16, torch.bfloat16),
           dtypesIfCUDA=floating_types_and(torch.float16, torch.complex64, torch.complex128,
                                           *[torch.bfloat16] if CUDA11OrLater else []),
           backward_dtypesIfCUDA=floating_types_and(torch.float16,
                                                    *[torch.bfloat16] if SM53OrLater else [],
                                                    torch.complex64, torch.complex128),
           supports_forward_ad=True,
           skips=(
               # FIXME: bfloat16 backward support likely depends on CUDA11+
               #   and SM53+
               SkipInfo('TestCommon', 'test_dtypes', active_if=IS_WINDOWS),
               # baddbmm does not correctly warn when resizing out= inputs
               SkipInfo('TestCommon', 'test_out'),
           ),
           sample_inputs_func=sample_inputs_baddbmm),
    OpInfo('dot',
           dtypes=all_types_and_complex_and(torch.float16),
           dtypesIfCUDA=floating_and_complex_types_and(torch.float16, *[torch.bfloat16] if CUDA11OrLater else []),
           assert_autodiffed=True,
           sample_inputs_func=sample_inputs_dot_vdot,
           supports_forward_ad=True,
           ),
    OpInfo('vdot',
           dtypes=all_types_and_complex_and(torch.float16),
           dtypesIfCUDA=floating_and_complex_types_and(torch.float16, *[torch.bfloat16] if CUDA11OrLater else []),
           sample_inputs_func=sample_inputs_dot_vdot,
           supports_forward_ad=True,
           ),
    OpInfo('bmm',
           dtypes=all_types_and_complex_and(torch.bfloat16, torch.float16),
           dtypesIfCUDA=floating_and_complex_types_and(torch.float16, *[torch.bfloat16] if CUDA11OrLater else []),
           backward_dtypesIfCUDA=floating_and_complex_types_and(torch.float16, *[torch.bfloat16] if SM53OrLater else []),
           assert_autodiffed=True,
           supports_forward_ad=True,
           skips=(
               # FIXME: bfloat16 backward support likely depends on CUDA11+
               #   and SM53+
               SkipInfo('TestCommon', 'test_dtypes', active_if=IS_WINDOWS),
               # bmm does not correctly warn when resizing out= inputs
               SkipInfo('TestCommon', 'test_out'),
           ),
           sample_inputs_func=sample_inputs_bmm),
    OpInfo('mv',
           dtypes=all_types_and_complex_and(torch.bfloat16),
           dtypesIfCUDA=floating_and_complex_types_and(torch.float16, *[torch.bfloat16] if CUDA11OrLater else []),
           skips=(
               # bmm does not correctly warn when resizing out= inputs
               SkipInfo('TestCommon', 'test_out'),),
           assert_autodiffed=True,
           sample_inputs_func=sample_inputs_mv),
    OpInfo('addr',
           dtypes=all_types_and_complex_and(torch.bool, torch.bfloat16, torch.float16),
           backward_dtypes=all_types_and_complex_and(torch.bool, torch.bfloat16),
           backward_dtypesIfCUDA=all_types_and_complex_and(torch.bool, torch.float16, *[torch.bfloat16] if CUDA11OrLater else []),
           # Reference: https://github.com/pytorch/pytorch/issues/50747
           supports_inplace_autograd=False,
           supports_forward_ad=True,
           skips=(
               # Reference: https://github.com/pytorch/pytorch/issues/50747
               SkipInfo('TestCommon', 'test_variant_consistency_eager',
                        dtypes=all_types_and_complex_and(torch.bool, torch.bfloat16, torch.float16)),
           ),
           sample_inputs_func=sample_inputs_addr,
           gradcheck_nondet_tol=GRADCHECK_NONDET_TOL),
    OpInfo('addcmul',
           dtypes=all_types_and_complex(),
           dtypesIfCUDA=all_types_and_complex_and(torch.float16, torch.bfloat16),
           assert_autodiffed=True,
           supports_forward_ad=True,
           supports_inplace_autograd=False,
           skips=(
               # TODO: update sample inputs with for_inplace_variant kwarg to support this test
               SkipInfo('TestCommon', 'test_variant_consistency_eager'),),
           sample_inputs_func=sample_inputs_addcmul_addcdiv),
    OpInfo('addcdiv',
           dtypes=floating_and_complex_types(),
           dtypesIfCUDA=floating_and_complex_types_and(torch.float16, torch.bfloat16),
           supports_inplace_autograd=False,
           supports_forward_ad=True,
           skips=(
               # TODO: update sample inputs with for_inplace_variant kwarg to support this test
               SkipInfo('TestCommon', 'test_variant_consistency_eager'),),
           sample_inputs_func=sample_inputs_addcmul_addcdiv),
    OpInfo('amax',
           ref=lambda a, dim=None, keepdim=False, **kwargs: np.amax(a, axis=dim, keepdims=keepdim, **kwargs),
           dtypes=all_types_and(torch.float16, torch.bfloat16, torch.bool),
           sample_inputs_func=sample_inputs_amax_amin,),
    OpInfo('amin',
           ref=lambda a, dim=None, keepdim=False, **kwargs: np.amin(a, axis=dim, keepdims=keepdim, **kwargs),
           dtypes=all_types_and(torch.float16, torch.bfloat16, torch.bool),
           sample_inputs_func=sample_inputs_amax_amin),
    OpInfo('argmax',
           dtypes=all_types_and(torch.float16, torch.bfloat16),
           supports_autograd=False,
           sample_inputs_func=sample_inputs_argmax_argmin,),
    OpInfo('argmin',
           dtypes=all_types_and(torch.float16, torch.bfloat16),
           supports_autograd=False,
           sample_inputs_func=sample_inputs_argmax_argmin,),
    UnaryUfuncInfo('asin',
                   aliases=('arcsin', ),
                   ref=np.arcsin,
                   domain=(-1, 1),
                   supports_sparse=True,
                   supports_forward_ad=True,
                   decorators=(precisionOverride({torch.bfloat16: 1e-2}),),
                   safe_casts_outputs=True,
                   dtypes=all_types_and_complex_and(torch.bool, torch.bfloat16),
                   dtypesIfCUDA=all_types_and_complex_and(torch.bool, torch.half, torch.bfloat16),
                   assert_autodiffed=True,
                   skips=(
                       SkipInfo('TestUnaryUfuncs', 'test_reference_numerics_extremal',
                                device_type='cpu', dtypes=[torch.cfloat, torch.cdouble]),
                       SkipInfo('TestUnaryUfuncs', 'test_reference_numerics_hard',
                                device_type='cpu', dtypes=[torch.cfloat, torch.cdouble]),
                       SkipInfo('TestUnaryUfuncs', 'test_reference_numerics_extremal',
                                device_type='cuda', dtypes=[torch.cdouble],
                                active_if=IS_WINDOWS),
                       SkipInfo('TestUnaryUfuncs', 'test_reference_numerics_hard',
                                device_type='cuda', dtypes=[torch.cdouble],
                                active_if=IS_WINDOWS),
                   )),
    # NOTE: derivative for inplace asinh is not implemented
    UnaryUfuncInfo('asinh',
                   aliases=('arcsinh', ),
                   ref=np.arcsinh,
                   dtypes=all_types_and_complex_and(torch.bool),
                   dtypesIfCUDA=all_types_and_complex_and(torch.bool, torch.half, torch.bfloat16),
                   safe_casts_outputs=True,
                   decorators=(precisionOverride({torch.bfloat16: 5e-2}),),
                   supports_inplace_autograd=False,
                   supports_forward_ad=True,
                   skips=(
                       SkipInfo('TestUnaryUfuncs', 'test_reference_numerics_extremal',
                                device_type='cpu', dtypes=[torch.cfloat, torch.cdouble]),
                       SkipInfo('TestUnaryUfuncs', 'test_reference_numerics_hard',
                                device_type='cpu', dtypes=[torch.cfloat, torch.cdouble]),
                       SkipInfo('TestUnaryUfuncs', 'test_reference_numerics_normal',
                                device_type='cpu', dtypes=[torch.cfloat, torch.cdouble]),
                       SkipInfo('TestUnaryUfuncs', 'test_reference_numerics_extremal',
                                device_type='cuda', dtypes=[torch.cdouble],
                                active_if=IS_WINDOWS),
                       SkipInfo('TestUnaryUfuncs', 'test_reference_numerics_hard',
                                device_type='cuda', dtypes=[torch.cdouble],
                                active_if=IS_WINDOWS),
                       # Complex gradcheck tests asinh at points 0 + ix for x > 1 which are points
                       # where asinh is not differentiable
                       SkipInfo('TestGradients', 'test_forward_mode_AD',
                                dtypes=complex_types()),
                   )),
    UnaryUfuncInfo('atan',
                   aliases=('arctan', ),
                   ref=np.arctan,
                   dtypes=all_types_and_complex_and(torch.bool, torch.bfloat16),
                   dtypesIfCUDA=all_types_and_complex_and(torch.bool, torch.half, torch.bfloat16),
                   assert_autodiffed=True,
                   supports_forward_ad=True,
                   decorators=(precisionOverride({torch.bfloat16: 1e-2}),),
                   safe_casts_outputs=True,
                   skips=(
                       SkipInfo('TestUnaryUfuncs', 'test_reference_numerics_extremal',
                                device_type='cpu', dtypes=[torch.cfloat, torch.cdouble]),
                       SkipInfo('TestUnaryUfuncs', 'test_reference_numerics_hard',
                                device_type='cpu', dtypes=[torch.cfloat, torch.cdouble]),
                       SkipInfo('TestUnaryUfuncs', 'test_reference_numerics_normal',
                                device_type='cpu', dtypes=[torch.cfloat, torch.cdouble]),
                       SkipInfo('TestUnaryUfuncs', 'test_reference_numerics_extremal',
                                device_type='cuda', dtypes=[torch.cfloat, torch.cdouble],
                                active_if=IS_WINDOWS),
                       SkipInfo('TestUnaryUfuncs', 'test_reference_numerics_hard',
                                device_type='cuda', dtypes=[torch.cfloat, torch.cdouble],
                                active_if=IS_WINDOWS),
                       SkipInfo('TestUnaryUfuncs', 'test_reference_numerics_normal',
                                device_type='cuda', dtypes=[torch.cfloat, torch.cdouble],
                                active_if=IS_WINDOWS),
                   )),
    OpInfo('atan2',
           dtypes=all_types_and(torch.bool),
           dtypesIfCPU=all_types_and(torch.bool),
           dtypesIfCUDA=all_types_and(torch.bool, torch.half, torch.bfloat16),
           sample_inputs_func=sample_inputs_atan2,
           ),
    UnaryUfuncInfo('atanh',
                   aliases=('arctanh', ),
                   ref=np.arctanh,
                   domain=(-1, 1),
                   dtypes=all_types_and_complex_and(torch.bool),
                   dtypesIfCUDA=all_types_and_complex_and(torch.bool, torch.half, torch.bfloat16),
                   safe_casts_outputs=True,
                   decorators=(precisionOverride({torch.bfloat16: 1e-2}),),
                   supports_inplace_autograd=False,
                   supports_forward_ad=True,
                   skips=(
                       SkipInfo('TestUnaryUfuncs', 'test_reference_numerics_normal',
                                device_type='cpu', dtypes=[torch.cfloat]),
                       SkipInfo('TestUnaryUfuncs', 'test_reference_numerics_extremal',
                                device_type='cpu', dtypes=[torch.cfloat, torch.cdouble]),
                       SkipInfo('TestUnaryUfuncs', 'test_reference_numerics_hard',
                                device_type='cpu', dtypes=[torch.cfloat, torch.cdouble]),
                       SkipInfo('TestUnaryUfuncs', 'test_reference_numerics_extremal',
                                device_type='cuda', dtypes=[torch.cfloat, torch.cdouble],
                                active_if=IS_WINDOWS),
                       SkipInfo('TestUnaryUfuncs', 'test_reference_numerics_hard',
                                device_type='cuda', dtypes=[torch.cfloat],
                                active_if=IS_WINDOWS),
                   )),
    OpInfo('broadcast_to',
           dtypes=all_types_and_complex_and(torch.bool, torch.float16, torch.bfloat16),
           supports_out=False,
           supports_forward_ad=True,
           sample_inputs_func=sample_inputs_broadcast_to),
    UnaryUfuncInfo('bitwise_not',
                   ref=np.bitwise_not,
                   dtypes=integral_types_and(torch.bool),
                   supports_autograd=False),
    OpInfo('bitwise_left_shift',
           op=torch.bitwise_left_shift,
           dtypesIfCPU=all_types(),
           dtypesIfCUDA=all_types_and(torch.float16, torch.bfloat16),
           supports_autograd=False,
           sample_inputs_func=sample_inputs_bitwise_shift),
    OpInfo('bitwise_right_shift',
           op=torch.bitwise_right_shift,
           dtypesIfCPU=all_types(),
           dtypesIfCUDA=all_types_and(torch.float16, torch.bfloat16),
           supports_autograd=False,
           sample_inputs_func=sample_inputs_bitwise_shift),
    OpInfo('cdist',
           dtypes=floating_types(),
           supports_out=False,
           supports_gradgrad=False,
           assert_autodiffed=False,
           sample_inputs_func=sample_inputs_cdist,
           ),
    UnaryUfuncInfo('ceil',
                   ref=np.ceil,
                   dtypes=floating_types_and(torch.bfloat16),
                   dtypesIfCUDA=floating_types_and(torch.half, torch.bfloat16),
                   supports_forward_ad=True,
                   assert_autodiffed=True),
    OpInfo('cholesky',
           dtypes=floating_and_complex_types(),
           check_batched_gradgrad=False,
           sample_inputs_func=sample_inputs_linalg_cholesky,
           gradcheck_wrapper=gradcheck_wrapper_hermitian_input,
           decorators=[skipCUDAIfNoMagma, skipCUDAIfRocm, skipCPUIfNoLapack],
           # RuntimeError: torch.cholesky: U(1,1) is zero, singular U.
           test_neg_view=False,
           skips=(
               # Gradcheck for complex generates invalid inputs for this function
               SkipInfo('TestGradients', 'test_forward_mode_AD', dtypes=complex_types()),)),
    OpInfo('cholesky_inverse',
           dtypes=floating_and_complex_types(),
           backward_dtypes=floating_types(),
           # TODO: RuntimeError: cholesky_inverse does not support automatic differentiation for outputs
           # with complex dtype.
           check_batched_gradgrad=False,
           sample_inputs_func=sample_inputs_linalg_cholesky_inverse,
           gradcheck_wrapper=gradcheck_wrapper_triangular_input,
           decorators=[skipCUDAIfNoMagma, skipCPUIfNoLapack],
           skips=(
               # TODO: FIXME: cholesky_inverse throws an error in forward when requires_grad=True
               #   for complex tensors
               SkipInfo('TestCommon', 'test_dtypes'),
               # cholesky_inverse does not correctly warn when resizing out= inputs
               SkipInfo('TestCommon', 'test_out'),)),
    OpInfo('chunk',
           dtypes=all_types_and_complex_and(torch.bool, torch.bfloat16, torch.float16),
           sample_inputs_func=sample_inputs_chunk,
           supports_out=False),
    OpInfo('clone',
           dtypes=all_types_and_complex_and(torch.bool, torch.bfloat16, torch.float16),
           sample_inputs_func=sample_inputs_clone,
           supports_forward_ad=True,
           supports_out=False),
    OpInfo('contiguous',
           op=lambda x, *args, **kwargs: x.contiguous(*args, **kwargs),
           dtypes=all_types_and_complex_and(torch.bool, torch.bfloat16, torch.float16),
           sample_inputs_func=sample_inputs_contiguous,
           supports_forward_ad=True,
           skips=(
               # JIT has issue when op is passed as lambda
               SkipInfo('TestJit', 'test_variant_consistency_jit'),
           ),
           supports_out=False),
    OpInfo('symeig',
           dtypes=floating_and_complex_types(),
           check_batched_gradgrad=False,
           sample_inputs_func=sample_inputs_symeig,
           gradcheck_wrapper=gradcheck_wrapper_hermitian_input,
           decorators=[skipCUDAIfNoMagma, skipCUDAIfRocm, skipCPUIfNoLapack]),
    # NOTE: clamp has seperate opinfos for scalar min/max (unary op) vs. tensors
    OpInfo('clamp',
           aliases=('clip',),
           dtypes=all_types_and(torch.half, torch.bfloat16),
           dtypesIfCPU=all_types_and(torch.bfloat16),
           dtypesIfCUDA=all_types_and(torch.half, torch.bfloat16),
           assert_autodiffed=True,
           sample_inputs_func=sample_inputs_clamp),
    UnaryUfuncInfo('clamp',
                   variant_test_name='scalar',
                   aliases=('clip', ),
                   decorators=(precisionOverride({torch.bfloat16: 7e-2, torch.float16: 1e-2}),),
                   ref=np.clip,
                   dtypes=all_types_and(torch.bfloat16),
                   dtypesIfCUDA=all_types_and(torch.half, torch.bfloat16),
                   assert_autodiffed=True,
                   supports_forward_ad=True,
                   skips=(
                       # Reference: https://github.com/pytorch/pytorch/issues/54841
                       SkipInfo('TestUnaryUfuncs', 'test_reference_numerics_extremal',
                                device_type='cpu', dtypes=[torch.bfloat16]),
                   ),
                   sample_kwargs=sample_kwargs_clamp_scalar,
                   sample_inputs_func=sample_inputs_clamp_scalar),
    UnaryUfuncInfo('positive',
                   ref=np.positive,
                   dtypes=all_types_and_complex_and(torch.half, torch.bfloat16),
                   supports_out=False,
                   supports_forward_ad=True,
                   ),
    UnaryUfuncInfo('conj',
                   ref=np.conj,
                   dtypes=all_types_and_complex_and(torch.bool,
                                                    torch.bfloat16, torch.half),
                   supports_sparse=True,
                   supports_forward_ad=True,
                   supports_out=False),
    UnaryUfuncInfo('conj_physical',
                   ref=np.conj,
                   dtypes=all_types_and_complex_and(torch.bool,
                                                    torch.bfloat16, torch.half),
                   supports_forward_ad=True,
                   skips=(
                       SkipInfo('TestJit', 'test_variant_consistency_jit', dtypes=(torch.float32, )),
                   )),
    OpInfo('resolve_conj',
           dtypes=all_types_and_complex_and(torch.bool, torch.half, torch.bfloat16),
           sample_inputs_func=sample_inputs_view_as_real,
           supports_forward_ad=True,
           supports_out=False,
           ),
    OpInfo('resolve_neg',
           dtypes=all_types_and_complex_and(torch.bool, torch.half, torch.bfloat16),
           sample_inputs_func=sample_inputs_view_as_real,
           supports_forward_ad=True,
           supports_out=False,
           ),
    OpInfo('view_as_real',
           dtypes=complex_types(),
           supports_forward_ad=True,
           sample_inputs_func=sample_inputs_view_as_real,
           test_conjugated_samples=False,
           ),
    OpInfo('view_as_complex',
           dtypes=floating_types_and(torch.half),
           supports_out=False,
           supports_forward_ad=True,
           test_neg_view=False,
           sample_inputs_func=sample_inputs_view_as_complex),
    OpInfo('complex',
           dtypes=floating_types(),
           sample_inputs_func=sample_inputs_complex,
           supports_forward_ad=True,
           ),
    OpInfo('copysign',
           dtypes=all_types_and(torch.bool, torch.half, torch.bfloat16),
           sample_inputs_func=sample_inputs_copysign,
           supports_inplace_autograd=False,
           supports_forward_ad=True,
           ),
    OpInfo('corrcoef',
           dtypes=all_types_and_complex(),
           dtypesIfCUDA=all_types_and_complex_and(torch.half, *[torch.bfloat16] if CUDA11OrLater else []),
           sample_inputs_func=sample_inputs_corrcoef,
           supports_out=False),
    UnaryUfuncInfo('cos',
                   ref=np.cos,
                   dtypes=all_types_and_complex_and(torch.bool, torch.bfloat16),
                   dtypesIfCUDA=all_types_and_complex_and(torch.bool, torch.half, torch.bfloat16),
                   assert_autodiffed=True,
                   handles_large_floats=False,
                   safe_casts_outputs=True,
                   supports_forward_ad=True,
                   decorators=(precisionOverride({torch.bfloat16: 1e-2}),),
                   skips=(
                       SkipInfo('TestUnaryUfuncs', 'test_reference_numerics_extremal',
                                dtypes=[torch.cfloat, torch.cdouble], active_if=IS_WINDOWS),
                       SkipInfo('TestUnaryUfuncs', 'test_reference_numerics_extremal', device_type='cpu',
                                dtypes=[torch.cfloat, torch.cdouble], active_if=IS_MACOS),
                   )),
    UnaryUfuncInfo('cosh',
                   ref=np_unary_ufunc_integer_promotion_wrapper(np.cosh),
                   dtypes=all_types_and_complex_and(torch.bool),
                   dtypesIfCUDA=all_types_and_complex_and(torch.bool, torch.half, torch.bfloat16),
                   safe_casts_outputs=True,
                   assert_autodiffed=True,
                   supports_forward_ad=True,
                   skips=(
                       # Reference: https://github.com/pytorch/pytorch/issues/48641
                       SkipInfo('TestUnaryUfuncs', 'test_reference_numerics_hard',
                                device_type='cpu', dtypes=[torch.int8]),
                       SkipInfo('TestUnaryUfuncs', 'test_reference_numerics_extremal',
                                dtypes=[torch.cfloat, torch.cdouble], active_if=IS_WINDOWS),
                       SkipInfo('TestUnaryUfuncs', 'test_reference_numerics_hard',
                                dtypes=[torch.cfloat, torch.cdouble], active_if=IS_WINDOWS),
                       SkipInfo('TestUnaryUfuncs', 'test_reference_numerics_extremal', device_type='cpu',
                                dtypes=[torch.cfloat, torch.cdouble], active_if=IS_MACOS),
                       SkipInfo('TestUnaryUfuncs', 'test_reference_numerics_hard', device_type='cpu',
                                dtypes=[torch.cfloat, torch.cdouble], active_if=IS_MACOS),
                   )),
    OpInfo('cov',
           dtypes=all_types_and_complex_and(torch.half, torch.bfloat16),
           dtypesIfCUDA=all_types_and_complex_and(torch.half, *[torch.bfloat16] if CUDA11OrLater else []),
           backward_dtypesIfCUDA=all_types_and_complex_and(torch.half, *[torch.bfloat16] if CUDA11OrLater else []),
           sample_inputs_func=sample_inputs_cov,
           supports_out=False,
           # JIT test not working for tensor kwargs (https://github.com/pytorch/pytorch/issues/58507)
           skips=(SkipInfo('TestJit', 'test_variant_consistency_jit'),)),
    OpInfo('cross',
           dtypes=all_types_and_complex(),
           dtypesIfCUDA=all_types_and_complex_and(torch.half),
           sample_inputs_func=sample_inputs_cross,
           supports_forward_ad=True,
           skips=(
               # AssertionError: UserWarning not triggered :
               # Resized a non-empty tensor but did not warn about it.
               SkipInfo('TestCommon', 'test_out'),
           )),
    OpInfo('cumsum',
           dtypesIfCPU=all_types_and_complex(),
           dtypesIfCUDA=all_types_and_complex_and(torch.half, torch.bfloat16),
           supports_forward_ad=True,
           skips=(
               # cumsum does not handle correctly out= dtypes
               SkipInfo('TestCommon', 'test_out'),
           ),
           sample_inputs_func=sample_inputs_cumulative_ops),
    OpInfo('cumprod',
           dtypes=all_types_and_complex(),
           dtypesIfCUDA=all_types_and_complex_and(torch.float16, torch.bfloat16),
           supports_forward_ad=True,
           skips=(
               # cumprod does not handle correctly out= dtypes
               SkipInfo('TestCommon', 'test_out',
                        dtypes=[torch.float32]),
           ),
           # gradgradcheck fails in fast_mode=True: #56275
           sample_inputs_func=sample_inputs_cumprod,
           gradcheck_fast_mode=False),
    OpInfo('cummax',
           dtypesIfCPU=all_types_and(torch.bool),
           dtypesIfCUDA=all_types_and(torch.bool, torch.half, torch.bfloat16),
           sample_inputs_func=partial(sample_inputs_cumulative_ops, supports_dtype_kwargs=False),
           supports_forward_ad=True,
           gradcheck_nondet_tol=GRADCHECK_NONDET_TOL),
    OpInfo('cummin',
           dtypesIfCPU=all_types_and(torch.bool),
           dtypesIfCUDA=all_types_and(torch.bool, torch.half, torch.bfloat16),
           sample_inputs_func=partial(sample_inputs_cumulative_ops, supports_dtype_kwargs=False),
           supports_forward_ad=True,
           gradcheck_nondet_tol=GRADCHECK_NONDET_TOL),
    UnaryUfuncInfo('deg2rad',
                   ref=np.radians,
                   decorators=(precisionOverride({torch.bfloat16: 7e-1,
                                                  torch.float16: 7e-1}),),
                   dtypes=all_types_and(torch.bool, torch.half, torch.bfloat16),
                   supports_forward_ad=True,
                   skips=(
                       # Reference: https://github.com/pytorch/pytorch/pull/51283#issuecomment-770614273
                       SkipInfo('TestUnaryUfuncs', 'test_reference_numerics_hard',
                                dtypes=[torch.bfloat16]),
                   ),
                   safe_casts_outputs=True),
    OpInfo('diff',
           op=torch.diff,
           dtypes=all_types_and_complex_and(torch.bool, torch.float16, torch.bfloat16),
           sample_inputs_func=sample_inputs_diff),
    OpInfo('div',
           aliases=('divide',),
           variant_test_name='no_rounding_mode',
           dtypes=all_types_and_complex_and(torch.bool, torch.half, torch.bfloat16),
           sample_inputs_func=partial(sample_inputs_binary_pwise, rhs_exclude_zero=True),
           supports_forward_ad=True,
           assert_autodiffed=True),
    OpInfo('div',
           aliases=('divide',),
           variant_test_name='trunc_rounding',
           dtypes=all_types_and(torch.half, torch.bfloat16),
           sample_inputs_func=partial(sample_inputs_binary_pwise, extra_kwargs={
                                      "rounding_mode": 'trunc'}, rhs_exclude_zero=True),
           supports_forward_ad=True,
           skips=(
               # Reference: https://github.com/pytorch/pytorch/issues/59174
               SkipInfo('TestJit', 'test_variant_consistency_jit'),
           ),
           assert_autodiffed=True),
    OpInfo('div',
           aliases=('divide',),
           variant_test_name='floor_rounding',
           dtypes=all_types_and(torch.half, torch.bfloat16),
           sample_inputs_func=partial(sample_inputs_binary_pwise, extra_kwargs={
                                      "rounding_mode": 'floor'}, rhs_exclude_zero=True),
           supports_forward_ad=True,
           skips=(
               # Reference: https://github.com/pytorch/pytorch/issues/59174
               SkipInfo('TestJit', 'test_variant_consistency_jit'),
           ),
           assert_autodiffed=True),
    OpInfo('true_divide',
           dtypes=all_types_and_complex_and(torch.bool, torch.half, torch.bfloat16),
           supports_forward_ad=True,
           sample_inputs_func=partial(sample_inputs_binary_pwise, rhs_exclude_zero=True)),
    UnaryUfuncInfo('exp',
                   ref=np_unary_ufunc_integer_promotion_wrapper(np.exp),
                   dtypes=all_types_and_complex_and(torch.bool, torch.bfloat16),
                   dtypesIfCUDA=all_types_and_complex_and(torch.bool, torch.half, torch.bfloat16),
                   skips=(
                       # Reference: https://github.com/pytorch/pytorch/pull/50093#pullrequestreview-561791547
                       SkipInfo('TestUnaryUfuncs', 'test_reference_numerics_extremal', dtypes=[torch.bfloat16]),
                       SkipInfo('TestUnaryUfuncs', 'test_reference_numerics_hard', dtypes=[torch.bfloat16]),
                       SkipInfo('TestUnaryUfuncs', 'test_reference_numerics_normal', dtypes=[torch.bfloat16]),
                       # Reference: https://github.com/pytorch/pytorch/issues/48010
                       SkipInfo('TestUnaryUfuncs', 'test_reference_numerics_extremal',
                                device_type='cpu', dtypes=[torch.cfloat, torch.cdouble]),
                       SkipInfo('TestUnaryUfuncs', 'test_reference_numerics_hard',
                                device_type='cpu', dtypes=[torch.cfloat, torch.cdouble]),
                   ),
                   assert_autodiffed=True,
                   supports_forward_ad=True,
                   safe_casts_outputs=True),
    OpInfo('expand',
           op=lambda self, shape: self.expand(shape),
           dtypes=all_types_and_complex_and(torch.bool, torch.half, torch.bfloat16),
           sample_inputs_func=sample_inputs_expand,
           skips=(
               # Because expand does not have a function variant.
               SkipInfo('TestJit', 'test_variant_consistency_jit'),),
           supports_forward_ad=True,
           supports_out=False),
    OpInfo('expand_as',
           op=lambda self, other: self.expand_as(other),
           dtypes=all_types_and_complex_and(torch.bool, torch.half, torch.bfloat16),
           supports_forward_ad=True,
           sample_inputs_func=sample_inputs_expand_as,
           skips=(
               # Because expand_as does not have a function variant.
               SkipInfo('TestJit', 'test_variant_consistency_jit'),),
           supports_out=False),
    OpInfo('diag',
           dtypes=all_types_and_complex_and(torch.bool),
           dtypesIfCPU=all_types_and_complex_and(torch.bool),
           dtypesIfCUDA=all_types_and_complex_and(torch.bool, torch.half, torch.bfloat16),
           sample_inputs_func=sample_inputs_diag),
    OpInfo('diag_embed',
           dtypes=all_types_and_complex_and(torch.bool, torch.bfloat16, torch.float16),
           supports_out=False,
           supports_forward_ad=True,
           sample_inputs_func=sample_inputs_diagonal_diag_embed),
    OpInfo('diagonal',
           dtypes=all_types_and_complex_and(torch.bool, torch.bfloat16, torch.float16),
           supports_out=False,
           sample_inputs_func=sample_inputs_diagonal_diag_embed),
    OpInfo('eq',
           dtypes=all_types_and_complex_and(torch.bool, torch.bfloat16, torch.float16),
           supports_autograd=False,
           sample_inputs_func=sample_inputs_comparison_ops),
    OpInfo('fmax',
           op=torch.fmax,
           dtypes=all_types_and(torch.float16, torch.bfloat16, torch.bool),
           supports_forward_ad=True,
           sample_inputs_func=sample_inputs_max_min_binary,),
    OpInfo('fmin',
           op=torch.fmin,
           dtypes=all_types_and(torch.float16, torch.bfloat16, torch.bool),
           supports_forward_ad=True,
           sample_inputs_func=sample_inputs_max_min_binary,),
    OpInfo('fmod',
           dtypes=all_types_and(torch.float16),
           sample_inputs_func=sample_inputs_fmod_remainder),
    OpInfo('fmod',
           variant_test_name='autodiffed',
           dtypes=all_types_and(torch.float16, torch.bool),
           assert_autodiffed=True,
           sample_inputs_func=partial(sample_inputs_fmod_remainder, autodiffed=True)),
    OpInfo('remainder',
           dtypesIfCPU=all_types_and(torch.float16),
           dtypesIfCUDA=all_types_and(torch.float16, torch.bfloat16),
           sample_inputs_func=sample_inputs_fmod_remainder),
    OpInfo('remainder',
           variant_test_name='autodiffed',
           dtypesIfCPU=all_types_and(torch.float16, torch.bool),
           dtypesIfCUDA=all_types_and(torch.float16, torch.bool, torch.bfloat16),
           assert_autodiffed=True,
           sample_inputs_func=partial(sample_inputs_fmod_remainder, autodiffed=True)),
    UnaryUfuncInfo('frac',
                   ref=lambda x: np.modf(x)[0],
                   dtypes=floating_types_and(torch.bfloat16, torch.float16),
                   dtypesIfCUDA=floating_types_and(torch.float16, torch.bfloat16),
                   assert_autodiffed=True,
                   supports_forward_ad=True,
                   # Reference for disabling extremals
                   # https://github.com/pytorch/pytorch/issues/51948
                   handles_extremals=False),
    SpectralFuncInfo('fft.fft',
                     aten_name='fft_fft',
                     ref=np.fft.fft,
                     ndimensional=False,
                     dtypes=all_types_and_complex_and(torch.bool),
                     default_test_dtypes=floating_and_complex_types()),
    SpectralFuncInfo('fft.fftn',
                     aten_name='fft_fftn',
                     ref=np.fft.fftn,
                     ndimensional=True,
                     dtypes=all_types_and_complex_and(torch.bool),
                     default_test_dtypes=floating_and_complex_types(),
                     decorators=[precisionOverride(
                         {torch.float: 1e-4, torch.cfloat: 1e-4})],),
    SpectralFuncInfo('fft.hfft',
                     aten_name='fft_hfft',
                     ref=np.fft.hfft,
                     ndimensional=False,
                     dtypes=all_types_and_complex_and(torch.bool),
                     default_test_dtypes=floating_and_complex_types(),
                     check_batched_gradgrad=False),
    SpectralFuncInfo('fft.rfft',
                     aten_name='fft_rfft',
                     ref=np.fft.rfft,
                     ndimensional=False,
                     dtypes=all_types_and(torch.bool),
                     default_test_dtypes=floating_and_complex_types(),
                     check_batched_grad=False,
                     check_batched_gradgrad=False),
    SpectralFuncInfo('fft.rfftn',
                     aten_name='fft_rfftn',
                     ref=np.fft.rfftn,
                     ndimensional=True,
                     dtypes=all_types_and(torch.bool),
                     default_test_dtypes=floating_and_complex_types(),
                     check_batched_grad=False,
                     check_batched_gradgrad=False,
                     decorators=[precisionOverride({torch.float: 1e-4})],),
    SpectralFuncInfo('fft.ifft',
                     aten_name='fft_ifft',
                     ref=np.fft.ifft,
                     ndimensional=False,
                     dtypes=all_types_and_complex_and(torch.bool),
                     default_test_dtypes=floating_and_complex_types()),
    SpectralFuncInfo('fft.ifftn',
                     aten_name='fft_ifftn',
                     ref=np.fft.ifftn,
                     ndimensional=True,
                     dtypes=all_types_and_complex_and(torch.bool),
                     default_test_dtypes=floating_and_complex_types(),
                     decorators=[
                         DecorateInfo(
                             precisionOverride({torch.float: 1e-4, torch.cfloat: 1e-4}),
                             'TestFFT', 'test_reference_nd')],
                     ),
    SpectralFuncInfo('fft.ihfft',
                     aten_name='fft_ihfft',
                     ref=np.fft.ihfft,
                     ndimensional=False,
                     dtypes=all_types_and(torch.bool),
                     default_test_dtypes=floating_types(),
                     check_batched_grad=False),
    SpectralFuncInfo('fft.irfft',
                     aten_name='fft_irfft',
                     ref=np.fft.irfft,
                     ndimensional=False,
                     dtypes=all_types_and_complex_and(torch.bool),
                     default_test_dtypes=floating_and_complex_types(),
                     check_batched_gradgrad=False),
    SpectralFuncInfo('fft.irfftn',
                     aten_name='fft_irfftn',
                     ref=np.fft.irfftn,
                     ndimensional=True,
                     dtypes=all_types_and_complex_and(torch.bool),
                     default_test_dtypes=floating_and_complex_types(),
                     check_batched_gradgrad=False,
                     decorators=[
                         DecorateInfo(
                             precisionOverride({torch.float: 1e-4, torch.cfloat: 1e-4}),
                             'TestFFT', 'test_reference_nd')],
                     ),
    UnaryUfuncInfo('floor',
                   ref=np.floor,
                   dtypes=floating_types_and(torch.bfloat16),
                   dtypesIfCUDA=floating_types_and(torch.half, torch.bfloat16),
                   supports_forward_ad=True,
                   assert_autodiffed=True),
    OpInfo('flip',
           op=torch.flip,
           dtypes=all_types_and_complex_and(torch.bool, torch.half, torch.bfloat16),
           sample_inputs_func=sample_inputs_flip,
           supports_out=False),
    OpInfo('fliplr',
           op=torch.fliplr,
           dtypes=all_types_and_complex_and(torch.bool, torch.half, torch.bfloat16),
           sample_inputs_func=sample_inputs_fliplr_flipud,
           supports_out=False),
    OpInfo('flipud',
           op=torch.flipud,
           dtypes=all_types_and_complex_and(torch.bool, torch.half, torch.bfloat16),
           sample_inputs_func=sample_inputs_fliplr_flipud,
           supports_out=False),
    UnaryUfuncInfo('i0',
                   ref=np_unary_ufunc_integer_promotion_wrapper(
                       scipy.special.i0) if TEST_SCIPY else _NOTHING,
                   aliases=('special.i0',),
                   decorators=(precisionOverride({torch.bfloat16: 3e-1,
                                                  torch.float16: 5e-1}),),
                   backward_dtypesIfCPU=floating_types(),
                   backward_dtypesIfCUDA=floating_types(),
                   backward_dtypesIfROCM=floating_types(),
                   dtypes=all_types_and(torch.bool, torch.bfloat16),
                   dtypesIfCUDA=all_types_and(torch.bool, torch.half, torch.bfloat16),
                   safe_casts_outputs=True,
                   sample_inputs_func=sample_inputs_i0_i1),
    UnaryUfuncInfo('special.i0e',
                   aten_name='special_i0e',
                   ref=scipy.special.i0e if TEST_SCIPY else _NOTHING,
                   decorators=(precisionOverride({torch.bfloat16: 3e-1,
                                                  torch.float16: 3e-1}),),
                   backward_dtypesIfCPU=floating_types(),
                   backward_dtypesIfCUDA=floating_types(),
                   backward_dtypesIfROCM=floating_types(),
                   dtypes=all_types_and(torch.bool, torch.bfloat16),
                   dtypesIfCUDA=all_types_and(torch.bool, torch.half, torch.bfloat16),
                   sample_inputs_func=sample_inputs_i0_i1,
                   safe_casts_outputs=True),
    UnaryUfuncInfo('special.i1',
                   aten_name='special_i1',
                   ref=np_unary_ufunc_integer_promotion_wrapper(scipy.special.i1) if TEST_SCIPY else _NOTHING,
                   decorators=(precisionOverride({torch.float: 1e-4}),),
                   dtypes=all_types_and(torch.bool),
                   dtypesIfCPU=all_types_and(torch.bool),
                   dtypesIfCUDA=all_types_and(torch.bool),
                   sample_inputs_func=sample_inputs_i0_i1,
                   safe_casts_outputs=True),
    UnaryUfuncInfo('special.i1e',
                   aten_name='special_i1e',
                   ref=scipy.special.i1e if TEST_SCIPY else _NOTHING,
                   dtypes=all_types_and(torch.bool),
                   dtypesIfCPU=all_types_and(torch.bool),
                   dtypesIfCUDA=all_types_and(torch.bool),
                   sample_inputs_func=sample_inputs_i0_i1,
                   safe_casts_outputs=True),
    UnaryUfuncInfo('special.ndtr',
                   aten_name='special_ndtr',
                   decorators=(precisionOverride({torch.bfloat16: 5e-3,
                                                  torch.float16: 5e-4}),),
                   ref=scipy.special.ndtr if TEST_SCIPY else _NOTHING,
                   dtypes=all_types_and(torch.bool, torch.bfloat16),
                   dtypesIfCUDA=all_types_and(torch.bool, torch.bfloat16, torch.float16),
                   safe_casts_outputs=True),
    OpInfo('floor_divide',
           dtypes=all_types_and(torch.half, torch.bfloat16),
           sample_inputs_func=sample_inputs_floor_divide,
           supports_autograd=False,
           ),
    UnaryUfuncInfo('frexp',
                   op=torch.frexp,
                   ref=np.frexp,
                   dtypes=floating_types_and(torch.half),
                   # skip testing torch.frexp as it is not supported by ROCm platform yet
                   decorators=[skipCUDAIfRocm],
                   supports_out=False,
                   supports_forward_ad=True,
                   skips=(
                       # skips below tests as torch.frexp returns tuple-like (mantissa, exponent) as outputs,
                       # while theses tests currently requires output to a single tensor.
                       SkipInfo('TestUnaryUfuncs', 'test_batch_vs_slicing'),
                       SkipInfo('TestUnaryUfuncs', 'test_contig_vs_every_other'),
                       SkipInfo('TestUnaryUfuncs', 'test_contig_vs_transposed'),
                       SkipInfo('TestUnaryUfuncs', 'test_non_contig_expand'),
                       SkipInfo('TestUnaryUfuncs', 'test_variant_consistency'),

                       # skips test_reference_numerics due to error in Windows CI.
                       # The np.frexp returns exponent as np.intc dtype on Windows platform,
                       # and np.intc does not have the correspond torch dtype
                       SkipInfo('TestUnaryUfuncs', 'test_reference_numerics_normal',
                                active_if=IS_WINDOWS),
                       SkipInfo('TestUnaryUfuncs', 'test_reference_numerics_hard',
                                active_if=IS_WINDOWS),
                       SkipInfo('TestUnaryUfuncs', 'test_reference_numerics_extremal',
                                active_if=IS_WINDOWS),
                   )),
    OpInfo('ge',
           aliases=('greater_equal',),
           dtypes=all_types_and(torch.bool, torch.bfloat16, torch.float16),
           supports_autograd=False,
           sample_inputs_func=sample_inputs_comparison_ops),
    OpInfo('geqrf',
           dtypes=floating_and_complex_types(),
           dtypesIfCPU=floating_and_complex_types(),
           supports_autograd=False,
           sample_inputs_func=sample_inputs_geqrf,
           decorators=[skipCUDAIfNoMagma, skipCUDAIfRocm, skipCPUIfNoLapack],),
    OpInfo('gt',
           aliases=('greater',),
           dtypes=all_types_and(torch.bool, torch.bfloat16, torch.float16),
           supports_autograd=False,
           sample_inputs_func=sample_inputs_comparison_ops),
    UnaryUfuncInfo('imag',
                   ref=np.imag,
                   dtypes=complex_types(),
                   supports_out=False,
                   supports_forward_ad=True,
                   skips=(
                       # Skip since real and imag don't have out variants.
                       SkipInfo('TestUnaryUfuncs', 'test_out_arg_all_dtypes'),
                   )),
    OpInfo('gradient',
           dtypes=floating_and_complex_types_and(torch.int8, torch.int16,
                                                 torch.int32, torch.int64,
                                                 torch.bfloat16, torch.half),
           supports_out=False,
           skips=(
               # following tests give a runtime error with undefined value tensor
               # see discussion : https://github.com/pytorch/pytorch/issues/56660
               SkipInfo('TestJit', 'test_variant_consistency_jit', dtypes=(torch.float32, torch.complex64)),
           ),
           supports_inplace_autograd=False,
           sample_inputs_func=sample_inputs_gradient),
    OpInfo('inverse',
           op=torch.inverse,
           dtypes=floating_and_complex_types(),
           check_batched_gradgrad=False,
           gradcheck_nondet_tol=GRADCHECK_NONDET_TOL,
           sample_inputs_func=sample_inputs_linalg_invertible,
           decorators=[skipCUDAIfNoMagmaAndNoCusolver, skipCUDAIfRocm, skipCPUIfNoLapack]),
    OpInfo('isin',
           dtypesIfCPU=all_types(),
           dtypesIfCUDA=all_types_and(torch.half),
           supports_autograd=False,
           sample_inputs_func=sample_inputs_isin),
    OpInfo('kthvalue',
           dtypes=all_types(),
           dtypesIfCPU=all_types_and(torch.bfloat16),
           dtypesIfCUDA=all_types_and(torch.float16),
           supports_forward_ad=True,
           sample_inputs_func=sample_inputs_kthvalue),
    OpInfo('le',
           aliases=('less_equal',),
           dtypes=all_types_and(torch.bool, torch.bfloat16, torch.float16),
           supports_autograd=False,
           sample_inputs_func=sample_inputs_comparison_ops),
    OpInfo('linalg.det',
           op=torch.linalg.det,
           aliases=('det', ),
           dtypes=floating_and_complex_types(),
           # det doesn't support complex autograd, https://github.com/pytorch/pytorch/issues/57358
           backward_dtypes=floating_types(),
           aten_name='linalg_det',
           sample_inputs_func=sample_inputs_linalg_det,
           decorators=[skipCUDAIfNoMagma, skipCPUIfNoLapack],
           supports_inplace_autograd=False,
           skips=(
               # linalg.det throwns an error when given complex inputs that require grad
               SkipInfo('TestCommon', 'test_dtypes'),
               # The following tests fail only on ROCm. This is probably
               # related to the fact that the current linalg.det backward is
               # unstable if the matrix has repeated singular values, see
               # https://github.com/pytorch/pytorch/issues/53364
               SkipInfo('TestGradients', 'test_fn_grad', device_type='cuda',
                        dtypes=(torch.float64,), active_if=TEST_WITH_ROCM),
               SkipInfo('TestGradients', 'test_fn_gradgrad', device_type='cuda',
                        dtypes=(torch.float64,), active_if=TEST_WITH_ROCM),
               SkipInfo('TestJit', 'test_variant_consistency_jit', device_type='cuda',
                        dtypes=(torch.float64, torch.float32), active_if=TEST_WITH_ROCM),
           )),
    OpInfo('linalg.cholesky',
           aten_name='linalg_cholesky',
           dtypes=floating_and_complex_types(),
           # TODO: RuntimeError: While computing batched gradients,
           # got: vmap: Calling Tensor.as_strided is not supported
           # unless the batch dims being vmapped over are at the front of the tensor (in memory layout).
           check_batched_gradgrad=False,
           sample_inputs_func=sample_inputs_linalg_cholesky,
           gradcheck_wrapper=gradcheck_wrapper_hermitian_input,
           decorators=[skipCUDAIfNoMagmaAndNoCusolver, skipCUDAIfRocm, skipCPUIfNoLapack],
           # RuntimeError: torch.linalg.cholesky: U(1,1) is zero, singular U.
           test_neg_view=False,
           skips=(
               # Gradcheck for complex generates invalid inputs for this function
               SkipInfo('TestGradients', 'test_forward_mode_AD', dtypes=complex_types()),),
           ),
    OpInfo('linalg.cholesky_ex',
           aten_name='linalg_cholesky_ex',
           dtypes=floating_and_complex_types(),
           check_batched_gradgrad=False,
           sample_inputs_func=sample_inputs_linalg_cholesky,
           gradcheck_wrapper=gradcheck_wrapper_hermitian_input,
           decorators=[skipCUDAIfNoMagmaAndNoCusolver, skipCUDAIfRocm, skipCPUIfNoLapack]),
    OpInfo('linalg.cond',
           aten_name='linalg_cond',
           dtypes=floating_and_complex_types(),
           sample_inputs_func=sample_inputs_linalg_cond,
           check_batched_gradgrad=False,
           gradcheck_nondet_tol=GRADCHECK_NONDET_TOL,
           decorators=[skipCUDAIfNoMagmaAndNoCusolver, skipCUDAIfRocm, skipCPUIfNoLapack],
           ),
    OpInfo('linalg.eig',
           aten_name='linalg_eig',
           op=torch.linalg.eig,
           dtypes=floating_and_complex_types(),
           check_batched_gradgrad=False,
           sample_inputs_func=sample_inputs_linalg_eig,
           decorators=[skipCUDAIfNoMagma, skipCUDAIfRocm, skipCPUIfNoLapack]),
    OpInfo('linalg.eigvals',
           aten_name='linalg_eigvals',
           op=torch.linalg.eigvals,
           dtypes=floating_and_complex_types(),
           check_batched_gradgrad=False,
           sample_inputs_func=sample_inputs_linalg_invertible,
           decorators=[skipCUDAIfNoMagma, skipCUDAIfRocm, skipCPUIfNoLapack]),
    OpInfo('linalg.eigh',
           aten_name='linalg_eigh',
           dtypes=floating_and_complex_types(),
           check_batched_gradgrad=False,
           sample_inputs_func=sample_inputs_linalg_eigh,
           gradcheck_wrapper=gradcheck_wrapper_hermitian_input,
           decorators=[skipCUDAIfNoMagma, skipCUDAIfRocm, skipCPUIfNoLapack]),
    OpInfo('linalg.eigvalsh',
           aten_name='linalg_eigvalsh',
           dtypes=floating_and_complex_types(),
           check_batched_gradgrad=False,
           sample_inputs_func=sample_inputs_linalg_eigh,
           gradcheck_wrapper=gradcheck_wrapper_hermitian_input,
           decorators=[skipCUDAIfNoMagma, skipCUDAIfRocm, skipCPUIfNoLapack],),
    OpInfo('linalg.householder_product',
           aten_name='linalg_householder_product',
           op=torch.linalg.householder_product,
           aliases=('orgqr', ),
           dtypes=floating_and_complex_types(),
           # TODO: backward uses in-place operations that vmap doesn't like
           check_batched_grad=False,
           check_batched_gradgrad=False,
           sample_inputs_func=sample_inputs_householder_product,
           decorators=[skipCUDAIfNoCusolver, skipCUDAIfRocm, skipCPUIfNoLapack]),
    OpInfo('linalg.lstsq',
           aten_name='linalg_lstsq',
           op=torch.linalg.lstsq,
           dtypes=floating_and_complex_types(),
           supports_out=True,
           sample_inputs_func=sample_inputs_linalg_lstsq,
           supports_autograd=False,
           decorators=[skipCUDAIfNoMagma, skipCPUIfNoLapack],
           skips=(
               SkipInfo('TestJit', 'test_variant_consistency_jit'),
           )),
    OpInfo('linalg.matrix_power',
           aliases=('matrix_power',),
           aten_name='linalg_matrix_power',
           dtypes=floating_and_complex_types(),
           supports_inplace_autograd=False,
           decorators=[skipCUDAIfNoMagmaAndNoCusolver, skipCPUIfNoLapack, skipCUDAIfRocm],
           sample_inputs_func=sample_inputs_linalg_matrix_power,
           gradcheck_nondet_tol=GRADCHECK_NONDET_TOL),
    OpInfo('linalg.multi_dot',
           # Need this lambda because gradcheck does not work with TensorList inputs
           aten_name='linalg_multi_dot',
           dtypes=floating_and_complex_types_and(torch.half),
           dtypesIfCPU=all_types_and_complex_and(torch.half, torch.bfloat16),
           dtypesIfCUDA=floating_and_complex_types_and(torch.half, *[torch.bfloat16] if CUDA11OrLater else []),
           supports_inplace_autograd=False,
           # Batched grad checks fail for empty input tensors (see https://github.com/pytorch/pytorch/issues/53407)
           check_batched_grad=False,
           check_batched_gradgrad=False,
           sample_inputs_func=sample_inputs_linalg_multi_dot,
           gradcheck_nondet_tol=GRADCHECK_NONDET_TOL,
           ),
    OpInfo('linalg.norm',
           op=torch.linalg.norm,
           dtypes=floating_and_complex_types_and(torch.float16, torch.bfloat16),
           decorators=[skipCUDAIfNoMagma, skipCPUIfNoLapack],
           sample_inputs_func=sample_inputs_linalg_norm,
           aten_name='linalg_norm',
           skips=(
               # linalg.norm does not correctly warn when resizing out= inputs
               SkipInfo('TestCommon', 'test_out'),
           )),
    OpInfo('linalg.matrix_norm',
           aten_name='linalg_matrix_norm',
           dtypes=floating_and_complex_types(),
           decorators=[skipCUDAIfNoMagma, skipCPUIfNoLapack],
           sample_inputs_func=sample_inputs_linalg_matrix_norm,
           skips=(
               # linalg.matrix_norm does not correctly warn when resizing out= inputs
               SkipInfo('TestCommon', 'test_out'),
           )),
    OpInfo('linalg.qr',
           aten_name='linalg_qr',
           op=torch.linalg.qr,
           dtypes=floating_and_complex_types(),
           # batched gradients do not work for empty inputs
           # https://github.com/pytorch/pytorch/issues/50743#issuecomment-767376085
           check_batched_gradgrad=False,
           sample_inputs_func=sample_inputs_linalg_qr,
           decorators=[skipCUDAIfNoMagma, skipCUDAIfRocm, skipCPUIfNoLapack]),
    OpInfo('linalg.slogdet',
           aten_name='linalg_slogdet',
           op=torch.linalg.slogdet,
           dtypes=floating_and_complex_types(),
           sample_inputs_func=sample_inputs_linalg_slogdet,
           decorators=[skipCUDAIfNoMagma, skipCUDAIfRocm, skipCPUIfNoLapack]),
    OpInfo('linalg.vector_norm',
           op=torch.linalg.vector_norm,
           dtypes=floating_and_complex_types_and(torch.float16, torch.bfloat16),
           decorators=[skipCUDAIfNoMagma, skipCPUIfNoLapack],
           sample_inputs_func=sample_inputs_linalg_vector_norm,
           aten_name='linalg_vector_norm',
           skips=(
               # linalg.vector_norm does not correctly warn when resizing out= inputs
               SkipInfo('TestCommon', 'test_out'),
           )),
    UnaryUfuncInfo('log',
                   ref=np.log,
                   domain=(0, float('inf')),
                   dtypes=all_types_and_complex_and(torch.bool, torch.bfloat16),
                   dtypesIfCUDA=all_types_and_complex_and(torch.bool, torch.half, torch.bfloat16),
                   assert_autodiffed=True,
                   safe_casts_outputs=True,
                   supports_forward_ad=True,
                   decorators=(precisionOverride({torch.bfloat16: 5e-2}),),
                   skips=(
                       SkipInfo('TestUnaryUfuncs', 'test_reference_numerics_extremal',
                                device_type='cpu', dtypes=[torch.cfloat, torch.cdouble],
                                active_if=IS_WINDOWS),
                   )),
    UnaryUfuncInfo('log10',
                   ref=np.log10,
                   domain=(0, float('inf')),
                   decorators=(precisionOverride({torch.bfloat16: 5e-2}),),
                   dtypes=all_types_and_complex_and(torch.bool, torch.bfloat16),
                   assert_autodiffed=True,
                   dtypesIfCUDA=all_types_and_complex_and(torch.bool, torch.half, torch.bfloat16),
                   safe_casts_outputs=True,
                   supports_forward_ad=True,
                   skips=(
                       SkipInfo('TestUnaryUfuncs', 'test_reference_numerics_extremal',
                                device_type='cpu', dtypes=[torch.cfloat, torch.cdouble],
                                active_if=IS_WINDOWS),
                   )),
    UnaryUfuncInfo('log1p',
                   ref=np.log1p,
                   aliases=('special.log1p',),
                   domain=(-1, float('inf')),
                   dtypes=all_types_and(torch.bool, torch.bfloat16),
                   dtypesIfCUDA=all_types_and(torch.bool, torch.half, torch.bfloat16),
                   decorators=(precisionOverride({torch.bfloat16: 1e-1}),),
                   safe_casts_outputs=True,
                   supports_forward_ad=True,
                   assert_autodiffed=True),
    UnaryUfuncInfo('log2',
                   ref=np.log2,
                   domain=(0, float('inf')),
                   dtypes=all_types_and_complex_and(torch.bool, torch.bfloat16),
                   dtypesIfCUDA=all_types_and_complex_and(torch.bool, torch.half, torch.bfloat16),
                   assert_autodiffed=True,
                   safe_casts_outputs=True,
                   supports_forward_ad=True,
                   decorators=(precisionOverride({torch.bfloat16: 1e-1}),),
                   skips=(
                       SkipInfo('TestUnaryUfuncs', 'test_reference_numerics_extremal',
                                dtypes=[torch.cfloat, torch.cdouble]),
                       SkipInfo('TestUnaryUfuncs', 'test_reference_numerics_normal',
                                dtypes=[torch.cfloat, torch.cdouble]),
                   )),
    OpInfo('logaddexp',
           dtypes=floating_types(),
           dtypesIfCUDA=floating_types_and(torch.bfloat16),
           dtypesIfROCM=floating_types_and(torch.bfloat16),
           supports_forward_ad=True,
           sample_inputs_func=lambda op_info, device, dtype, requires_grad=False, **kwargs:
           (SampleInput(make_tensor((S, S), device, dtype, requires_grad=requires_grad),
                        args=(make_tensor((S, S), device, dtype, requires_grad=requires_grad),)),)),
    OpInfo('logaddexp2',
           dtypes=floating_types(),
           dtypesIfCUDA=floating_types_and(torch.bfloat16),
           dtypesIfROCM=floating_types_and(torch.bfloat16),
           supports_forward_ad=True,
           sample_inputs_func=lambda op_info, device, dtype, requires_grad=False, **kwargs:
           (SampleInput(make_tensor((S, S), device, dtype, requires_grad=requires_grad),
                        args=(make_tensor((S, S), device, dtype, requires_grad=requires_grad),)),)),
    UnaryUfuncInfo('logical_not',
                   ref=np.logical_not,
                   decorators=(precisionOverride({torch.bfloat16: 7e-1,
                                                  torch.float16: 5e-1}),),
                   dtypes=all_types_and_complex_and(torch.bool, torch.half, torch.bfloat16),
                   safe_casts_outputs=True,
                   supports_autograd=False,
                   skips=(
                       # The function variant always returns BoolTensor
                       # while the inplace variant preserves the input dtype.
                       # >>> t = torch.randn(3)
                       # >>> torch.logical_not(t)
                       # tensor([False, False, False])
                       # >>> torch.logical_not(t).dtype
                       # torch.bool
                       # >>> t.logical_not_().dtype
                       # torch.float32
                       SkipInfo('TestUnaryUfuncs', 'test_variant_consistency',
                                dtypes=all_types_and_complex_and(torch.half, torch.bfloat16)),
                       SkipInfo('TestCommon', 'test_variant_consistency_eager',
                                dtypes=all_types_and_complex_and(torch.half, torch.bfloat16)),
                   )),
    OpInfo('lt',
           aliases=('less',),
           dtypes=all_types_and(torch.bool, torch.bfloat16, torch.float16),
           supports_autograd=False,
           sample_inputs_func=sample_inputs_comparison_ops),
    OpInfo('lu',
           op=torch.lu,
           dtypes=floating_and_complex_types(),
           supports_inplace_autograd=False,
           check_batched_gradgrad=False,
           supports_out=False,
           sample_inputs_func=sample_inputs_lu,
           decorators=[skipCUDAIfNoMagmaAndNoCusolver, skipCUDAIfRocm, skipCPUIfNoLapack],
           skips=(
               # we skip jit tests because lu_backward is impelemented as autograd.Function,
               # which does not support autograd with scripting
               SkipInfo('TestJit', 'test_variant_consistency_jit'),
               # Skip operator schema test because this is a functional and not an operator
               SkipInfo('TestOperatorSignatures', 'test_get_torch_func_signature_exhaustive'),
           )),
    OpInfo('lu_unpack',
           op=torch.lu_unpack,
           dtypes=floating_and_complex_types(),
           supports_inplace_autograd=False,
           # we use in-place operations which cannot be avoided.
           # This cases vmap failures, hence we skip batched gradient checks
           check_batched_grad=False,
           supports_out=True,
           sample_inputs_func=sample_inputs_lu_unpack,
           decorators=[skipCUDAIfNoMagmaAndNoCusolver, skipCUDAIfRocm, skipCPUIfNoLapack],
           skips=(
               # cuda gradchecks are slow
               # see discussion https://github.com/pytorch/pytorch/pull/47761#issuecomment-747316775
               SkipInfo('TestGradients', 'test_fn_gradgrad', device_type='cuda'),
           )),
    OpInfo('masked_fill',
           dtypes=all_types_and_complex_and(torch.bool, torch.half, torch.bfloat16),
           sample_inputs_func=sample_inputs_masked_fill,
           supports_forward_ad=True,
           supports_out=False),
    OpInfo('masked_scatter',
           dtypes=all_types_and_complex_and(torch.bool, torch.half, torch.bfloat16),
           sample_inputs_func=sample_inputs_masked_scatter,
           supports_forward_ad=True,
           supports_out=False),
    OpInfo('masked_select',
           dtypes=all_types_and_complex_and(torch.bool, torch.half, torch.bfloat16),
           supports_forward_ad=True,
           sample_inputs_func=sample_inputs_masked_select),
    OpInfo('matrix_exp',
           dtypesIfCPU=floating_and_complex_types_and(torch.bfloat16),
           dtypesIfCUDA=floating_and_complex_types_and(torch.float16, *[torch.bfloat16] if CUDA11OrLater else []),
           sample_inputs_func=sample_inputs_matrix_exp,
           supports_out=False,
           ),
    OpInfo('matmul',
           dtypes=floating_types(),
           dtypesIfCPU=all_types_and_complex(),
           dtypesIfCUDA=floating_and_complex_types_and(torch.float16, *[torch.bfloat16] if CUDA11OrLater else []),
           dtypesIfROCM=floating_types_and(torch.half, torch.bfloat16),
           backward_dtypesIfCUDA=floating_and_complex_types_and(torch.float16,
                                                                *[torch.bfloat16] if (SM60OrLater and CUDA11OrLater) else []),
           assert_autodiffed=True,
           sample_inputs_func=sample_inputs_matmul,
           skips=(
               # matmul does not correctly warn when resizing out= inputs
               SkipInfo('TestCommon', 'test_out'),
               SkipInfo('TestCommon', 'test_conj_view', device_type='cpu'),
           )),
    OpInfo('max',
           op=torch.max,
           variant_test_name='binary',
           dtypes=all_types_and(torch.float16, torch.bfloat16, torch.bool),
           sample_inputs_func=sample_inputs_max_min_binary,
           supports_forward_ad=True,
           assert_autodiffed=True,),
    OpInfo('max',
           op=torch.max,
           variant_test_name='reduction_with_dim',
           dtypes=all_types_and(torch.float16, torch.bfloat16, torch.bool),
           sample_inputs_func=sample_inputs_max_min_reduction_with_dim,
           supports_forward_ad=True,
           skips=(
               # max does not correctly warn when resizing out= inputs
               SkipInfo('TestCommon', 'test_out'),)),
    OpInfo('max',
           op=torch.max,
           variant_test_name='reduction_no_dim',
           dtypes=all_types_and(torch.float16, torch.bfloat16, torch.bool),
           supports_out=False,
           supports_forward_ad=True,
           sample_inputs_func=sample_inputs_max_min_reduction_no_dim,),
    OpInfo('median',
           dtypes=all_types(),
           dtypesIfCPU=all_types_and(torch.bfloat16),
           dtypesIfCUDA=all_types_and(torch.float16),
           # TODO: some signatures of median do support out
           supports_out=False,
           sample_inputs_func=sample_inputs_reduction_wrapper(False)),
    OpInfo('nanmedian',
           dtypes=all_types(),
           dtypesIfCPU=all_types_and(torch.bfloat16),
           dtypesIfCUDA=all_types_and(torch.float16),
           # TODO: some signatures of nanmedian do support out
           supports_out=False,
           sample_inputs_func=sample_inputs_reduction_wrapper(False)),
    OpInfo('var_mean',
           dtypes=floating_and_complex_types_and(torch.half),
           dtypesIfCPU=floating_and_complex_types_and(torch.half, torch.bfloat16),
           dtypesIfCUDA=floating_and_complex_types_and(torch.half, torch.bfloat16),
           sample_inputs_func=sample_inputs_reduction_wrapper(False),
           backward_dtypes=floating_types_and(torch.half),
           backward_dtypesIfCPU=floating_types_and(torch.half, torch.bfloat16),
           backward_dtypesIfCUDA=floating_types_and(torch.half),
           # TODO: some signatures of var_mean do support out
           supports_out=False,
           supports_forward_ad=True,
           skips=(
               # TODO: FIXME: complex inputs requiring grad error in forward
               SkipInfo('TestCommon', 'test_dtypes'),
               # TODO: review with var_mean tests in test_autograd.py
               SkipInfo('TestJit', 'test_variant_consistency_jit'),
               SkipInfo('TestGradients', 'test_fn_grad'),
               SkipInfo('TestGradients', 'test_fn_gradgrad'),
               SkipInfo('TestGradients', 'test_forward_mode_AD'))),
    OpInfo('std_mean',
           dtypes=floating_and_complex_types_and(torch.half),
           dtypesIfCPU=floating_and_complex_types_and(torch.half, torch.bfloat16),
           dtypesIfCUDA=floating_and_complex_types_and(torch.half, torch.bfloat16),
           sample_inputs_func=sample_inputs_reduction_wrapper(False),
           backward_dtypes=floating_types_and(torch.half),
           backward_dtypesIfCPU=floating_types_and(torch.half, torch.bfloat16),
           backward_dtypesIfCUDA=floating_types_and(torch.half),
           # TODO: some signatures of std_mean do support out
           supports_out=False,
           supports_forward_ad=True,
           skips=(
               # TODO: FIXME: complex inputs requiring grad error in forward
               SkipInfo('TestCommon', 'test_dtypes'),
               # TODO: fix along with var_mean autograd tests
               SkipInfo('TestJit', 'test_variant_consistency_jit'),
               SkipInfo('TestGradients', 'test_fn_grad'),
               SkipInfo('TestGradients', 'test_fn_gradgrad'),
               SkipInfo('TestGradients', 'test_forward_mode_AD'))),
    OpInfo('min',
           op=torch.min,
           variant_test_name='binary',
           dtypes=all_types_and(torch.float16, torch.bfloat16, torch.bool),
           sample_inputs_func=sample_inputs_max_min_binary,
           supports_forward_ad=True,
           assert_autodiffed=True,),
    OpInfo('min',
           op=torch.min,
           variant_test_name='reduction_with_dim',
           dtypes=all_types_and(torch.float16, torch.bfloat16, torch.bool),
           sample_inputs_func=sample_inputs_max_min_reduction_with_dim,
           supports_forward_ad=True,
           skips=(
               # min does not correctly warn when resizing out= inputs
               SkipInfo('TestCommon', 'test_out'),
           )),
    OpInfo('min',
           op=torch.min,
           variant_test_name='reduction_no_dim',
           dtypes=all_types_and(torch.float16, torch.bfloat16, torch.bool),
           supports_out=False,
           supports_forward_ad=True,
           sample_inputs_func=sample_inputs_max_min_reduction_no_dim,),
    OpInfo('sum',
           dtypes=all_types_and_complex_and(torch.float16, torch.bfloat16, torch.bool),
           supports_out=False,
           sample_inputs_func=sample_inputs_reduction_wrapper(supports_multiple_dims=True)),
    OpInfo('nansum',
           dtypes=all_types_and(torch.float16, torch.bfloat16, torch.bool),
           dtypesIfCPU=all_types_and(torch.float16, torch.bool),
           supports_out=False,
           sample_inputs_func=sample_inputs_reduction_wrapper(supports_multiple_dims=True)),
    # TODO(@heitorschueroff) Add test for dtype kwarg
    OpInfo('mean',
           dtypes=floating_and_complex_types_and(torch.float16, torch.bfloat16),
           assert_autodiffed=True,
           supports_forward_ad=True,
           sample_inputs_func=sample_inputs_reduction_wrapper(supports_multiple_dims=True),
           # Need to skip out test because one of the overload for mean does not support it
           # TODO(@heitorschueroff) fix this when implementing ReductionInfo
           skips=(SkipInfo('TestCommon', 'test_out'),)),
    OpInfo('quantile',
           dtypes=floating_types(),
           sample_inputs_func=sample_inputs_reduction_quantile),
    OpInfo('nanquantile',
           dtypes=floating_types(),
           sample_inputs_func=sample_inputs_reduction_quantile),
    OpInfo('maximum',
           op=torch.maximum,
           dtypes=all_types_and(torch.float16, torch.bfloat16, torch.bool),
           supports_forward_ad=True,
           sample_inputs_func=sample_inputs_max_min_binary,),
    OpInfo('minimum',
           op=torch.minimum,
           dtypes=all_types_and(torch.float16, torch.bfloat16, torch.bool),
           supports_forward_ad=True,
           sample_inputs_func=sample_inputs_max_min_binary,),
    OpInfo('nn.functional.hardswish',
           aten_name="hardswish",
           supports_autograd=True,
           assert_autodiffed=True,
           sample_inputs_func=sample_inputs_hardswish,
           dtypesIfCUDA=floating_types_and(torch.half, torch.bfloat16),
           supports_gradgrad=False,
           supports_forward_ad=True,
           supports_out=False,
           autodiff_nonfusible_nodes=["aten::hardswish"]),
    OpInfo('nn.functional.leaky_relu',
           aliases=None,
           aten_name="leaky_relu",
           dtypes=floating_types(),
           sample_inputs_func=sample_inputs_leaky_relu,
           dtypesIfCUDA=floating_types_and(torch.float16, torch.bfloat16),
           supports_autograd=True,
           assert_autodiffed=True,
           supports_gradgrad=True,
           supports_out=False,
           autodiff_nonfusible_nodes=["aten::leaky_relu"]),
    UnaryUfuncInfo(
        'nn.functional.logsigmoid',
        aten_name="log_sigmoid",
        ref=reference_logsigmoid,
        dtypes=floating_types(),
        dtypesIfCUDA=floating_types_and(torch.float16),
        supports_autograd=True,
        assert_autodiffed=False,
        supports_gradgrad=True,
        supports_out=False,
        # autodiff_nonfusible_nodes=["aten::log_sigmoid"],
        decorators=[
            DecorateInfo(
                precisionOverride({torch.float16: 1e-2}),
                'TestUnaryUfuncs', 'test_reference_numerics_normal'),
            DecorateInfo(
                precisionOverride({torch.float16: 1e-2}),
                'TestUnaryUfuncs', 'test_reference_numerics_hard'),
            DecorateInfo(
                precisionOverride({torch.float16: 1e-2}),
                'TestUnaryUfuncs', 'test_reference_numerics_extremal'),
        ],
    ),
    OpInfo('topk',
           dtypes=all_types(),
           dtypesIfCPU=all_types_and(torch.bfloat16),
           dtypesIfCUDA=all_types_and(torch.bfloat16, torch.float16),
           sample_inputs_func=sample_inputs_topk,
           skips=(
               # Topk is not raising a warning when the out is resized
               SkipInfo('TestCommon', 'test_out'),
           )),
    OpInfo('nn.functional.hardshrink',
           aten_name="hardshrink",
           dtypes=floating_types(),
           dtypesIfCUDA=floating_types_and(torch.float16, torch.bfloat16),
           supports_autograd=True,
           assert_autodiffed=True,
           sample_inputs_func=sample_inputs_hardshrink_hardtanh,
           supports_gradgrad=True,
           supports_out=False,
           autodiff_nonfusible_nodes=["aten::hardshrink"]),
    OpInfo('nn.functional.hardtanh',
           aten_name="hardtanh",
           dtypesIfCPU=floating_types_and(torch.int8, torch.int16, torch.int32, torch.int64, torch.bfloat16),
           backward_dtypesIfCPU=all_types(),
           dtypesIfCUDA=floating_types_and(torch.int8, torch.int16, torch.int32, torch.int64, torch.float16, torch.bfloat16),
           backward_dtypesIfCUDA=floating_types_and(torch.float16),
           supports_autograd=True,
           assert_autodiffed=True,
           sample_inputs_func=sample_inputs_hardshrink_hardtanh,
           supports_gradgrad=True,
           supports_out=False,
           autodiff_nonfusible_nodes=["aten::hardtanh"],
           ),
    OpInfo('nn.functional.gelu',
           aten_name="gelu",
           supports_autograd=True,
           assert_autodiffed=True,
           sample_inputs_func=sample_inputs_gelu,
           dtypesIfCUDA=floating_types_and(torch.half, torch.bfloat16),
           supports_gradgrad=True,
           supports_out=False,
           autodiff_nonfusible_nodes=["aten::gelu"]),
    OpInfo('nn.functional.relu6',
           aten_name="relu6",
           dtypes=all_types(),
           dtypesIfCPU=all_types_and(torch.bfloat16),
           backward_dtypesIfCPU=floating_types(),
           dtypesIfCUDA=all_types_and(torch.float16, torch.bfloat16),
           backward_dtypesIfCUDA=floating_types_and(torch.float16),
           supports_autograd=True,
           assert_autodiffed=True,
           sample_inputs_func=sample_inputs_hardshrink_hardtanh,
           supports_gradgrad=True,
           supports_out=False,
           autodiff_nonfusible_nodes=["aten::relu6"]),
    OpInfo('mm',
           dtypes=floating_and_complex_types_and(torch.half),
           dtypesIfCPU=all_types_and_complex_and(torch.float16, torch.bfloat16),
           dtypesIfCUDA=floating_and_complex_types_and(torch.float16, *[torch.bfloat16] if CUDA11OrLater else []),
           assert_autodiffed=True,
           supports_forward_ad=True,
           sample_inputs_func=sample_inputs_mm,
           skips=(
               # mm does not correctly warn when resizing out= inputs
               SkipInfo('TestCommon', 'test_out'),
           )),
    OpInfo('mode',
           op=torch.mode,
           dtypes=all_types_and(torch.float16, torch.bfloat16, torch.bool),
           supports_forward_ad=True,
           sample_inputs_func=sample_inputs_mode,),
    MvlGammaInfo(variant_test_name='mvlgamma_p_1',
                 domain=(1, float('inf')),
                 skips=skips_mvlgamma(),
                 sample_kwargs=lambda device, dtype, input: ({'p': 1}, {'d': 1})),
    MvlGammaInfo(variant_test_name='mvlgamma_p_3',
                 domain=(2, float('inf')),
                 skips=skips_mvlgamma(skip_redundant=True) + (
                     SkipInfo('TestUnaryUfuncs', 'test_reference_numerics_hard', dtypes=(torch.float16,)),
                 ),
                 sample_kwargs=lambda device, dtype, input: ({'p': 3}, {'d': 3})),
    MvlGammaInfo(variant_test_name='mvlgamma_p_5',
                 domain=(3, float('inf')),
                 skips=skips_mvlgamma(skip_redundant=True) + (
                     SkipInfo('TestUnaryUfuncs', 'test_reference_numerics_hard', dtypes=(torch.float16,)),
                 ),
                 sample_kwargs=lambda device, dtype, input: ({'p': 5}, {'d': 5})),
    OpInfo('ne',
           aliases=('not_equal',),
           dtypes=all_types_and_complex_and(torch.bool, torch.bfloat16, torch.float16),
           supports_autograd=False,
           sample_inputs_func=sample_inputs_comparison_ops),
    OpInfo('narrow',
           dtypes=all_types_and_complex_and(torch.bool, torch.bfloat16, torch.float16),
           supports_out=False,
           supports_forward_ad=True,
           sample_inputs_func=sample_inputs_narrow),
    UnaryUfuncInfo('neg',
                   aliases=('negative', ),
                   ref=np.negative,
                   dtypes=all_types_and_complex_and(torch.half, torch.bfloat16),
                   assert_autodiffed=True,),
    OpInfo('dist',
           op=torch.dist,
           dtypes=floating_and_complex_types_and(torch.half, torch.bfloat16),
           sample_inputs_func=sample_inputs_dist,
           skips=(
               # dist does not correctly warn when resizing out= inputs
               SkipInfo('TestCommon', 'test_out'),
           )),
    OpInfo('outer',
           op=torch.outer,
           aliases=('ger', ),
           dtypes=all_types_and_complex_and(torch.bool, torch.float16, torch.bfloat16),
           sample_inputs_func=sample_inputs_outer,),
    OpInfo('ormqr',
           op=torch.ormqr,
           dtypes=floating_and_complex_types(),
           supports_autograd=False,
           sample_inputs_func=sample_inputs_ormqr,
           decorators=[skipCUDAIfNoCusolver, skipCPUIfNoLapack]),
    OpInfo('permute',
           dtypes=all_types_and_complex_and(torch.bool, torch.float16, torch.bfloat16),
           dtypesIfCUDA=all_types_and_complex_and(torch.bool, torch.float16, torch.bfloat16),
           supports_out=False,
           assert_autodiffed=True,
           sample_inputs_func=sample_inputs_permute),
    OpInfo('pow',
           dtypes=all_types_and_complex_and(torch.half, torch.bfloat16, torch.bool),
           # Due to AVX2 curently not being fully supported for Float16, log_vml_cpu can't be enabled
           # for Float16, causing this test to fail. pow's autograd for Float16 is thus currently
           # unsupported on CPU.
           backward_dtypes=all_types_and_complex_and(torch.bfloat16, torch.bool),
           backward_dtypesIfCUDA=all_types_and_complex_and(torch.bfloat16, torch.half),
           sample_inputs_func=sample_inputs_pow,
           supports_inplace_autograd=False,
           assert_autodiffed=True,
           ),
    OpInfo('float_power',
           dtypes=all_types_and_complex_and(torch.half, torch.bfloat16, torch.bool),
           sample_inputs_func=sample_inputs_pow,
           skips=(
               SkipInfo('TestMathBits', 'test_conj_view', device_type='cuda'),),),
    OpInfo('prod',
           dtypes=all_types_and_complex_and(torch.bool),
           dtypesIfCUDA=all_types_and_complex_and(torch.bool, torch.float16, torch.bfloat16),
           skips=(
               # prod does not support the (Tensor, *, out) overload
               SkipInfo('TestCommon', 'test_out',
                        dtypes=[torch.float32]),
           ),
           sample_inputs_func=sample_inputs_prod,
           gradcheck_nondet_tol=GRADCHECK_NONDET_TOL),
    OpInfo('qr',
           op=torch.qr,
           dtypes=floating_and_complex_types(),
           sample_inputs_func=sample_inputs_linalg_qr,
           # batched gradients do not work for empty inputs
           # https://github.com/pytorch/pytorch/issues/50743#issuecomment-767376085
           check_batched_gradgrad=False,
           decorators=[skipCUDAIfNoMagma, skipCUDAIfRocm, skipCPUIfNoLapack]),
    UnaryUfuncInfo('rad2deg',
                   ref=np.degrees,
                   decorators=(precisionOverride({torch.bfloat16: 7e-1,
                                                  torch.float16: 7e-1}),),
                   dtypes=all_types_and(torch.bool, torch.half, torch.bfloat16),
                   skips=(
                       # Reference: https://github.com/pytorch/pytorch/pull/51283#issuecomment-770614273
                       SkipInfo('TestUnaryUfuncs', 'test_reference_numerics_normal',
                                dtypes=[torch.bfloat16]),
                       SkipInfo('TestUnaryUfuncs', 'test_reference_numerics_hard',
                                dtypes=[torch.bfloat16]),
                       SkipInfo('TestUnaryUfuncs', 'test_reference_numerics_extremal',
                                dtypes=[torch.bfloat16]),
                   ),
                   safe_casts_outputs=True),
    UnaryUfuncInfo('real',
                   ref=np.real,
                   dtypes=complex_types(),
                   supports_out=False,
                   supports_forward_ad=True,
                   skips=(
                       # Skip since real and imag don't have out variants.
                       SkipInfo('TestUnaryUfuncs', 'test_out_arg_all_dtypes'),
                   )),
    OpInfo('roll',
           ref=np.roll,
           dtypes=all_types_and_complex_and(torch.bool, torch.bfloat16, torch.half),
           supports_out=False,
           sample_inputs_func=sample_inputs_roll),
    OpInfo('rot90',
           dtypes=all_types_and_complex_and(torch.bool, torch.bfloat16, torch.half),
           supports_out=False,
           sample_inputs_func=sample_inputs_rot90),
    UnaryUfuncInfo('round',
                   ref=np.round,
                   aliases=('special.round',),
                   dtypes=floating_types_and(torch.bfloat16),
                   dtypesIfCUDA=floating_types_and(torch.half, torch.bfloat16),
                   assert_autodiffed=True,),
    UnaryUfuncInfo('sin',
                   ref=np.sin,
                   dtypes=all_types_and_complex_and(torch.bool, torch.bfloat16),
                   dtypesIfCUDA=all_types_and_complex_and(torch.bool, torch.half, torch.bfloat16),
                   assert_autodiffed=True,
                   handles_large_floats=False,
                   handles_complex_extremals=False,
                   safe_casts_outputs=True,
                   decorators=(precisionOverride({torch.bfloat16: 1e-2}),)),
    UnaryUfuncInfo('sinc',
                   ref=np_sinc_with_fp16_as_fp32,
                   aliases=('special.sinc',),
                   dtypes=all_types_and_complex_and(torch.bool, torch.bfloat16),
                   dtypesIfCUDA=all_types_and_complex_and(torch.bool, torch.half, torch.bfloat16),
                   handles_large_floats=False,
                   handles_complex_extremals=False,
                   safe_casts_outputs=True,
                   decorators=(precisionOverride({torch.bfloat16: 1e-2,
                                                  torch.float16: 1e-2}),),
                   skips=(
                       # Reference: https://github.com/pytorch/pytorch/issues/49133
                       SkipInfo('TestUnaryUfuncs', 'test_reference_numerics_normal',
                                dtypes=[torch.cfloat]),
                   )),
    UnaryUfuncInfo('sinh',
                   ref=np_unary_ufunc_integer_promotion_wrapper(np.sinh),
                   dtypes=all_types_and_complex_and(torch.bool),
                   dtypesIfCUDA=all_types_and_complex_and(torch.bool, torch.half, torch.bfloat16),
                   safe_casts_outputs=True,
                   assert_autodiffed=True,
                   decorators=(precisionOverride({torch.float16: 1e-2}),),
                   skips=(
                       SkipInfo('TestUnaryUfuncs', 'test_reference_numerics_extremal',
                                device_type='cpu', dtypes=[torch.cfloat, torch.cdouble],
                                active_if=(IS_MACOS or IS_WINDOWS)),
                       SkipInfo('TestUnaryUfuncs', 'test_reference_numerics_hard',
                                device_type='cpu', dtypes=[torch.cfloat, torch.cdouble],
                                active_if=(IS_MACOS or IS_WINDOWS)),
                       # Reference: https://github.com/pytorch/pytorch/issues/48641
                       SkipInfo('TestUnaryUfuncs', 'test_reference_numerics_hard',
                                device_type='cpu', dtypes=[torch.int8]),
                   )),
    UnaryUfuncInfo('sign',
                   ref=reference_sign,
                   dtypes=all_types_and(torch.bool, torch.bfloat16, torch.half),
                   dtypesIfCUDA=all_types_and(torch.bool, torch.bfloat16, torch.half),
                   skips=(
                       # Reference: https://github.com/pytorch/pytorch/issues/41245
                       SkipInfo('TestUnaryUfuncs', 'test_reference_numerics_extremal',
                                dtypes=[torch.bfloat16, torch.float16, torch.float32, torch.float64]),
                   )),
    UnaryUfuncInfo('sgn',
                   ref=reference_sgn,
                   dtypes=all_types_and_complex_and(torch.bool, torch.bfloat16, torch.half),
                   skips=(
                       # Reference: https://github.com/pytorch/pytorch/issues/41245
                       SkipInfo('TestUnaryUfuncs', 'test_reference_numerics_extremal',
                                dtypes=[torch.bfloat16, torch.float16, torch.float32, torch.float64]),
                       # Reference: https://github.com/pytorch/pytorch/issues/53958
                       # Test fails in comparison on Nan as the `equal_nan` is True for
                       # comparing the CPU tensors.
                       SkipInfo('TestUnaryUfuncs', 'test_reference_numerics_extremal',
                                device_type='cpu', dtypes=[torch.complex64, torch.complex128]),
                       # Reference: https://github.com/pytorch/pytorch/issues/48486
                       SkipInfo('TestUnaryUfuncs', 'test_reference_numerics_hard',
                                device_type='cpu', dtypes=[torch.complex64])
                   )),
    OpInfo('split',
           dtypes=all_types_and_complex_and(torch.bfloat16, torch.half, torch.bool),
           sample_inputs_func=partial(sample_inputs_split, list_args=False),
           supports_out=False,
           assert_autodiffed=True),
    OpInfo('split',
           variant_test_name='list_args',
           dtypes=all_types_and_complex_and(torch.bfloat16, torch.half, torch.bool),
           sample_inputs_func=partial(sample_inputs_split, list_args=True),
           supports_out=False),
    OpInfo('split_with_sizes',
           dtypes=all_types_and_complex_and(torch.bfloat16, torch.half, torch.bool),
           sample_inputs_func=sample_inputs_split_with_sizes,
           supports_out=False,
           assert_autodiffed=True),
    OpInfo('__radd__',
           op=torch.Tensor.__radd__,
           dtypes=all_types_and_complex_and(torch.bfloat16, torch.half, torch.bool),
           sample_inputs_func=sample_inputs_rbinops,
           supports_out=False,
           skips=(SkipInfo('TestJit', 'test_variant_consistency_jit',),),
           assert_autodiffed=True,
           supports_forward_ad=True,
           autodiff_nonfusible_nodes=['aten::add'],),
    OpInfo('__rdiv__',
           op=torch.Tensor.__rdiv__,
           dtypes=all_types_and_complex_and(torch.bfloat16, torch.half, torch.bool),
           sample_inputs_func=sample_inputs_rbinops,
           supports_out=False,
           skips=(SkipInfo('TestJit', 'test_variant_consistency_jit',),),
           assert_autodiffed=True,
           autodiff_nonfusible_nodes=['aten::mul', 'aten::reciprocal'],),
    OpInfo('__rmul__',
           op=torch.Tensor.__rmul__,
           dtypes=all_types_and_complex_and(torch.bfloat16, torch.half, torch.bool),
           sample_inputs_func=sample_inputs_rbinops,
           supports_out=False,
           skips=(SkipInfo('TestJit', 'test_variant_consistency_jit',),),
           assert_autodiffed=True,
           supports_forward_ad=True,
           autodiff_nonfusible_nodes=['aten::mul'],),
    OpInfo('__rand__',
           op=torch.Tensor.__rand__,
           dtypes=integral_types_and(torch.bool),
           sample_inputs_func=sample_inputs_rbinops,
           supports_out=False,
           skips=(SkipInfo('TestCommon', 'test_variant_consistency_jit',),),
           supports_autograd=False,
           supports_forward_ad=True,),
    OpInfo('__ror__',
           op=torch.Tensor.__ror__,
           dtypes=integral_types_and(torch.bool),
           sample_inputs_func=sample_inputs_rbinops,
           supports_out=False,
           skips=(SkipInfo('TestCommon', 'test_variant_consistency_jit',),),
           supports_autograd=False,
           supports_forward_ad=True,),
    OpInfo('__rxor__',
           op=torch.Tensor.__rxor__,
           dtypes=integral_types_and(torch.bool),
           sample_inputs_func=sample_inputs_rbinops,
           supports_out=False,
           skips=(SkipInfo('TestCommon', 'test_variant_consistency_jit',),),
           supports_autograd=False,
           supports_forward_ad=True,),
    OpInfo('__rmatmul__',
           op=torch.Tensor.__rmatmul__,
           dtypes=floating_types(),
           dtypesIfCPU=all_types_and_complex(),
           dtypesIfCUDA=floating_types_and(torch.float16, *[torch.bfloat16] if CUDA11OrLater else [],
                                           torch.complex64, torch.complex128),
           backward_dtypesIfCUDA=floating_types_and(torch.float16,
                                                    *[torch.bfloat16] if (SM60OrLater and CUDA11OrLater) else [],
                                                    torch.complex64, torch.complex128),
           assert_autodiffed=True,
           sample_inputs_func=sample_inputs_matmul,
           supports_out=False,
           skips=(
               SkipInfo('TestJit', 'test_variant_consistency_jit',),
           )),
    OpInfo('__rmod__',
           op=torch.Tensor.__rmod__,
           dtypes=all_types_and(torch.bfloat16, torch.half),
           dtypesIfCPU=floating_types_and(torch.half,),
           dtypesIfCUDA=all_types_and(torch.bfloat16, torch.half, torch.bool),
           sample_inputs_func=sample_inputs_rbinops,
           supports_out=False,
           skips=(SkipInfo('TestJit', 'test_variant_consistency_jit',),),
           # Support autograd after torch.remainder(Tensor, Tensor) supports
           # autograd of the second argument.
           # https://github.com/pytorch/pytorch/pull/58476/files#r637167630
           supports_autograd=False,
           assert_autodiffed=True,
           autodiff_nonfusible_nodes=['aten::remainder'],),
    OpInfo('__rpow__',
           op=torch.Tensor.__rpow__,
           dtypes=all_types_and_complex_and(torch.bfloat16, torch.half, torch.bool),
           # Reference: https://github.com/pytorch/pytorch/issues/54774
           # "log2" "_vml_cpu" not implemented for Half
           backward_dtypesIfCPU=all_types_and_complex_and(torch.bfloat16, torch.bool),
           sample_inputs_func=sample_inputs_rbinops,
           supports_out=False,
           skips=(
               SkipInfo('TestJit', 'test_variant_consistency_jit',),),
           assert_autodiffed=True,
           autodiff_nonfusible_nodes=['aten::pow'],),
    OpInfo('__rsub__',
           op=torch.Tensor.__rsub__,
           dtypes=all_types_and_complex_and(torch.bfloat16, torch.half),
           sample_inputs_func=sample_inputs_rbinops,
           supports_out=False,
           skips=(SkipInfo('TestJit', 'test_variant_consistency_jit',),),
           assert_autodiffed=True,
           autodiff_nonfusible_nodes=['aten::rsub'],),
    OpInfo('rsub',
           dtypes=all_types_and_complex_and(torch.bfloat16, torch.half),
           variant_test_name='rsub_tensor',
           supports_out=False,
           supports_inplace_autograd=False,
           skips=(
               # Reference: https://github.com/pytorch/pytorch/issues/53797
               # JIT doesn't understand complex literals
               SkipInfo('TestJit', 'test_variant_consistency_jit',
                        dtypes=[torch.cfloat, torch.cdouble]),
           ),
           sample_inputs_func=partial(sample_inputs_rsub, variant='tensor'),),
    OpInfo('rsub',
           dtypes=all_types_and_complex_and(torch.bfloat16, torch.half),
           variant_test_name='rsub_scalar',
           supports_out=False,
           supports_inplace_autograd=False,
           sample_inputs_func=partial(sample_inputs_rsub, variant='scalar'),
           skips=(
               # Reference: https://github.com/pytorch/pytorch/issues/53797
               # JIT doesn't understand complex literals
               SkipInfo('TestJit', 'test_variant_consistency_jit',
                        dtypes=all_types_and_complex_and(torch.bfloat16, torch.half)),),
           assert_autodiffed=True,),
    OpInfo('select',
           dtypes=all_types_and_complex_and(torch.bfloat16, torch.half, torch.bool),
           supports_forward_ad=True,
           sample_inputs_func=sample_inputs_select,
           supports_out=False),
    UnaryUfuncInfo('signbit',
                   ref=np.signbit,
                   dtypes=all_types_and(torch.bool, torch.bfloat16, torch.half),
                   supports_autograd=False,),
    OpInfo('solve',
           op=torch.solve,
           dtypes=floating_and_complex_types(),
           sample_inputs_func=sample_inputs_legacy_solve,
           check_batched_gradgrad=False,
           decorators=[skipCUDAIfNoMagma, skipCUDAIfRocm, skipCPUIfNoLapack]),
    OpInfo('std',
           dtypes=floating_and_complex_types_and(torch.half),
           dtypesIfCPU=floating_and_complex_types_and(torch.half, torch.bfloat16),
           dtypesIfCUDA=floating_and_complex_types_and(torch.half, torch.bfloat16),
           backward_dtypesIfCPU=floating_and_complex_types_and(torch.half, torch.bfloat16),
           sample_inputs_func=sample_inputs_std_var,
           # TODO: std does support out in some signatures
           supports_out=False,
           assert_autodiffed=True,
           ),
    UnaryUfuncInfo('tan',
                   ref=np.tan,
                   dtypes=all_types_and_complex_and(torch.bool, torch.bfloat16),
                   dtypesIfCUDA=all_types_and_complex_and(torch.bool, torch.half, torch.bfloat16),
                   assert_autodiffed=True,
                   safe_casts_outputs=True,
                   skips=(
                       SkipInfo('TestUnaryUfuncs', 'test_reference_numerics_extremal',
                                device_type='cpu', dtypes=[torch.bfloat16]),
                       SkipInfo('TestUnaryUfuncs', 'test_reference_numerics_hard',
                                device_type='cpu', dtypes=[torch.bfloat16]),
                       SkipInfo('TestUnaryUfuncs', 'test_reference_numerics_normal',
                                device_type='cpu', dtypes=[torch.bfloat16]),
                       SkipInfo('TestUnaryUfuncs', 'test_reference_numerics_extremal',
                                device_type='cpu', dtypes=[torch.cfloat, torch.cdouble],
                                active_if=(IS_MACOS or IS_WINDOWS)),
                       SkipInfo('TestUnaryUfuncs', 'test_reference_numerics_hard',
                                device_type='cpu', dtypes=[torch.cfloat, torch.cdouble],
                                active_if=(IS_MACOS or IS_WINDOWS)),
                       SkipInfo('TestUnaryUfuncs', 'test_reference_numerics_normal',
                                device_type='cpu', dtypes=[torch.cfloat, torch.cdouble],
                                active_if=(IS_MACOS or IS_WINDOWS)),
                       SkipInfo('TestUnaryUfuncs', 'test_reference_numerics_hard',
                                device_type='cuda', dtypes=[torch.float64],
                                active_if=TEST_WITH_ROCM),
                   )),
    UnaryUfuncInfo('tanh',
                   ref=np.tanh,
                   decorators=(precisionOverride({torch.bfloat16: 1e-2}),),
                   dtypes=all_types_and_complex_and(torch.bool, torch.bfloat16),
                   dtypesIfCUDA=all_types_and_complex_and(torch.bool, torch.half, torch.bfloat16),
                   # "tanh_backward_cpu" not implemented for 'BFloat16'
                   backward_dtypesIfCPU=all_types_and_complex_and(torch.bool),
                   assert_autodiffed=True,
                   safe_casts_outputs=True,
                   skips=(
                       SkipInfo('TestUnaryUfuncs', 'test_reference_numerics_extremal',
                                device_type='cpu', dtypes=[torch.cfloat, torch.cdouble],
                                active_if=(IS_MACOS or IS_WINDOWS)),
                       SkipInfo('TestUnaryUfuncs', 'test_reference_numerics_hard',
                                device_type='cpu', dtypes=[torch.cfloat, torch.cdouble],
                                active_if=(IS_MACOS or IS_WINDOWS)),
                       SkipInfo('TestUnaryUfuncs', 'test_reference_numerics_normal',
                                device_type='cpu', dtypes=[torch.cfloat, torch.cdouble],
                                active_if=(IS_MACOS or IS_WINDOWS)),
                   )),
    OpInfo('tensor_split',
           dtypes=all_types_and_complex_and(torch.bool),
           dtypesIfCPU=all_types_and_complex_and(torch.bool, torch.bfloat16, torch.float16),
           dtypesIfCUDA=all_types_and_complex_and(torch.bool, torch.bfloat16, torch.float16),
           supports_out=False,
           supports_forward_ad=True,
           sample_inputs_func=sample_inputs_tensor_split,),
    OpInfo('hsplit',
           dtypes=all_types_and_complex_and(torch.bool, torch.bfloat16, torch.float16),
           supports_out=False,
           supports_forward_ad=True,
           sample_inputs_func=sample_inputs_hsplit,),
    OpInfo('vsplit',
           dtypes=all_types_and_complex_and(torch.bool, torch.bfloat16, torch.float16),
           supports_out=False,
           supports_forward_ad=True,
           sample_inputs_func=sample_inputs_vsplit,),
    OpInfo('dsplit',
           dtypes=all_types_and_complex_and(torch.bool, torch.bfloat16, torch.float16),
           supports_out=False,
           supports_forward_ad=True,
           sample_inputs_func=sample_inputs_dsplit,),
    OpInfo('triangular_solve',
           op=torch.triangular_solve,
           dtypes=floating_and_complex_types(),
           supports_out=False,
           sample_inputs_func=sample_inputs_legacy_solve,
           check_batched_gradgrad=False,
           decorators=[skipCUDAIfNoMagma, skipCUDAIfRocm, skipCPUIfNoLapack]),
    UnaryUfuncInfo('trunc',
                   aliases=('fix', ),
                   ref=np.trunc,
                   dtypes=floating_types_and(torch.bfloat16),
                   dtypesIfCUDA=floating_types_and(torch.float16, torch.bfloat16),
                   assert_autodiffed=True),
    UnaryUfuncInfo('exp2',
                   aliases=('special.exp2', ),
                   ref=np_unary_ufunc_integer_promotion_wrapper(np.exp2),
                   dtypes=all_types_and(torch.bool, torch.half),
                   dtypesIfCUDA=all_types_and(torch.bool, torch.half, torch.bfloat16),
                   supports_forward_ad=True,
                   safe_casts_outputs=True),
    UnaryUfuncInfo('expm1',
                   aliases=('special.expm1', ),
                   ref=np_unary_ufunc_integer_promotion_wrapper(np.expm1),
                   dtypes=all_types_and(torch.bool, torch.bfloat16),
                   dtypesIfCUDA=all_types_and(torch.bool, torch.half, torch.bfloat16),
                   supports_forward_ad=True,
                   safe_casts_outputs=True,
                   assert_autodiffed=True,
                   skips=(
                       # Reference: https://github.com/pytorch/pytorch/pull/48926#issuecomment-739734774
                       SkipInfo('TestUnaryUfuncs', 'test_reference_numerics_extremal',
                                device_type='cpu', dtypes=[torch.bfloat16]),
                       SkipInfo('TestUnaryUfuncs', 'test_reference_numerics_hard',
                                device_type='cpu', dtypes=[torch.bfloat16]),
                       SkipInfo('TestUnaryUfuncs', 'test_reference_numerics_normal',
                                device_type='cpu', dtypes=[torch.bfloat16]),
                   )),
    UnaryUfuncInfo('nan_to_num',
                   ref=np.nan_to_num,
                   dtypes=all_types_and(torch.half, torch.bool),
                   dtypesIfCUDA=all_types_and(torch.half, torch.bool, torch.bfloat16),
                   # Passing numpy_kwargs via sample_kwargs, as numpy does comparison
                   # with BFloat16 in float, since it currently doesn't support BFloat16.
                   # Ref: https://github.com/pytorch/pytorch/issues/57982#issuecomment-839150556
                   sample_kwargs=lambda device, dtype, input: ({},
                                                               {'posinf': torch.finfo(torch.bfloat16).max,
                                                                'neginf': torch.finfo(torch.bfloat16).min})
                   if dtype is torch.bfloat16 else ({}, {})),
    UnaryUfuncInfo('reciprocal',
                   ref=np_unary_ufunc_integer_promotion_wrapper(np.reciprocal),
                   dtypes=all_types_and_complex_and(torch.bool, torch.half, torch.bfloat16),
                   assert_autodiffed=True,
                   safe_casts_outputs=True,
                   skips=(
                       # Reference: https://github.com/pytorch/pytorch/issues/45690
                       SkipInfo('TestUnaryUfuncs', 'test_reference_numerics_extremal',
                                dtypes=[torch.cfloat, torch.cdouble]),
                       # Reference: https://github.com/pytorch/pytorch/pull/49102#issuecomment-744604601
                       SkipInfo('TestUnaryUfuncs', 'test_reference_numerics_extremal',
                                dtypes=[torch.bfloat16]),
                       SkipInfo('TestUnaryUfuncs', 'test_reference_numerics_hard',
                                dtypes=[torch.bfloat16]),
                       SkipInfo('TestUnaryUfuncs', 'test_reference_numerics_normal',
                                dtypes=[torch.bfloat16]),
                   )),
    UnaryUfuncInfo('rsqrt',
                   ref=lambda x: np.reciprocal(np.sqrt(x)),
                   domain=(0, float('inf')),
                   dtypes=all_types_and_complex_and(torch.bool, torch.bfloat16),
                   dtypesIfCUDA=all_types_and_complex_and(torch.bool, torch.half, torch.bfloat16),
                   decorators=(precisionOverride({torch.half: 5e-2}),),
                   safe_casts_outputs=True,
                   assert_autodiffed=True,
                   handles_complex_extremals=False),
    UnaryUfuncInfo('sqrt',
                   ref=np.sqrt,
                   supports_sparse=True,
                   domain=(0, float('inf')),
                   dtypes=all_types_and_complex_and(torch.bool, torch.bfloat16),
                   dtypesIfCUDA=all_types_and_complex_and(torch.bool, torch.half, torch.bfloat16),
                   assert_autodiffed=True,
                   decorators=(precisionOverride({torch.bfloat16: 7e-2}),),
                   skips=(
                       # Reference: https://github.com/pytorch/pytorch/issues/47358
                       SkipInfo('TestUnaryUfuncs', 'test_reference_numerics_hard',
                                device_type='cpu', dtypes=[torch.cfloat, torch.cdouble],
                                active_if=IS_MACOS),
                       # Reference: https://github.com/pytorch/pytorch/pull/47293#issuecomment-721774436
                       SkipInfo('TestUnaryUfuncs', 'test_reference_numerics_hard',
                                dtypes=[torch.bfloat16])),
                   safe_casts_outputs=True,
                   handles_complex_extremals=False),
    UnaryUfuncInfo('square',
                   ref=np.square,
                   dtypes=all_types_and_complex_and(torch.bool, torch.float16, torch.bfloat16),
                   decorators=(precisionOverride({torch.complex64: 3e-4, torch.bfloat16: 3e-1}),),
                   skips=(
                       # Reference: https://github.com/pytorch/pytorch/issues/52549
                       SkipInfo('TestUnaryUfuncs', 'test_reference_numerics_hard',
                                dtypes=[torch.cfloat, torch.cdouble]),
                       # >>> t = torch.tensor(complex(-0.01, float("inf")))
                       # >>> np.square(t.numpy())
                       # (-inf-infj)
                       # >>> t.square()
                       # tensor(-inf-infj)
                       # >>> t.cuda().square()
                       # tensor(inf+nanj, device='cuda:0')
                       SkipInfo('TestUnaryUfuncs', 'test_reference_numerics_extremal',
                                device_type='cuda', dtypes=[torch.cfloat, torch.cdouble]),
                       # Reference: https://github.com/pytorch/pytorch/pull/52551#issuecomment-782596181
                       SkipInfo('TestUnaryUfuncs', 'test_reference_numerics_hard',
                                dtypes=[torch.bfloat16]),
                   ),),
    OpInfo('lerp',
           dtypes=floating_and_complex_types(),
           dtypesIfCUDA=floating_and_complex_types_and(torch.half, torch.bfloat16),
           dtypesIfROCM=floating_and_complex_types_and(torch.half, torch.bfloat16),
           sample_inputs_func=sample_inputs_lerp,
           supports_forward_ad=True,
           assert_autodiffed=True),
    OpInfo('linalg.inv',
           aten_name='linalg_inv',
           op=torch.linalg.inv,
           dtypes=floating_and_complex_types(),
           sample_inputs_func=sample_inputs_linalg_invertible,
           check_batched_gradgrad=False,
           gradcheck_nondet_tol=GRADCHECK_NONDET_TOL,
           decorators=[skipCUDAIfNoMagmaAndNoCusolver, skipCUDAIfRocm, skipCPUIfNoLapack],
           ),
    OpInfo('linalg.inv_ex',
           aten_name='linalg_inv_ex',
           dtypes=floating_and_complex_types(),
           sample_inputs_func=sample_inputs_linalg_invertible,
           check_batched_gradgrad=False,
           gradcheck_nondet_tol=GRADCHECK_NONDET_TOL,
           decorators=[skipCUDAIfNoMagmaAndNoCusolver, skipCUDAIfRocm, skipCPUIfNoLapack],
           ),
    UnaryUfuncInfo('angle',
                   ref=np.angle,
                   dtypes=all_types_and_complex_and(torch.bool, torch.bfloat16, torch.float16),
                   dtypesIfCUDA=all_types_and_complex_and(torch.bool),
                   decorators=(precisionOverride({torch.float16: 1e-2,
                                                  torch.bfloat16: 1e-2}),),
                   safe_casts_outputs=True,
                   supports_forward_ad=True,
                   supports_complex_to_float=True),
    OpInfo('linalg.solve',
           aten_name='linalg_solve',
           op=torch.linalg.solve,
           dtypes=floating_and_complex_types(),
           sample_inputs_func=sample_inputs_linalg_solve,
           check_batched_gradgrad=False,
           decorators=[skipCUDAIfNoMagma, skipCUDAIfRocm, skipCPUIfNoLapack]),
    OpInfo('linalg.matrix_rank',
           aten_name='linalg_matrix_rank',
           dtypes=floating_and_complex_types(),
           supports_autograd=False,
           sample_inputs_func=sample_inputs_linalg_invertible,
           decorators=[skipCUDAIfNoMagma, skipCUDAIfRocm, skipCPUIfNoLapack]),
    OpInfo('linalg.matrix_rank',
           aten_name='linalg_matrix_rank',
           variant_test_name='hermitian',
           dtypes=floating_and_complex_types(),
           supports_autograd=False,
           sample_inputs_func=sample_inputs_linalg_pinv_hermitian,
           decorators=[skipCUDAIfNoMagma, skipCUDAIfRocm, skipCPUIfNoLapack]),
    OpInfo('linalg.pinv',
           aten_name='linalg_pinv',
           op=torch.linalg.pinv,
           dtypes=floating_and_complex_types(),
           check_batched_grad=False,
           check_batched_gradgrad=False,
           sample_inputs_func=sample_inputs_linalg_invertible,
           decorators=[skipCUDAIfNoMagmaAndNoCusolver, skipCUDAIfRocm, skipCPUIfNoLapack]),
    OpInfo('linalg.pinv',
           aten_name='linalg_pinv',
           variant_test_name='hermitian',
           dtypes=floating_and_complex_types(),
           check_batched_grad=False,
           check_batched_gradgrad=False,
           sample_inputs_func=sample_inputs_linalg_pinv_hermitian,
           gradcheck_wrapper=gradcheck_wrapper_hermitian_input,
           decorators=[skipCUDAIfNoMagma, skipCUDAIfRocm, skipCPUIfNoLapack]),
    OpInfo('eig',
           op=torch.eig,
           dtypes=floating_and_complex_types(),
           sample_inputs_func=sample_inputs_eig,
           decorators=[
               skipCUDAIfNoMagma,
               skipCPUIfNoLapack,
               skipCUDAIfRocm
           ],),
    OpInfo('einsum',
           # we need this lambda because SampleInput expects tensor input as the first argument
           # TODO(@heitorschueroff) update SampleInput to handle such cases
           op=lambda tensors, equation: torch.einsum(equation, tensors),
           dtypes=all_types_and_complex_and(torch.half, torch.bfloat16),
           dtypesIfCUDA=floating_and_complex_types_and(torch.half, *[torch.bfloat16] if CUDA11OrLater else []),
           backward_dtypesIfCUDA=floating_and_complex_types_and(torch.half,
                                                                *[torch.bfloat16] if (SM60OrLater and CUDA11OrLater) else []),
           supports_out=False,
           sample_inputs_func=sample_inputs_einsum,
           skips=(
               # test does not work with passing lambda for op
               # there's a test `test_einsum` in `test_jit.py` to handle this case
               SkipInfo('TestJit', 'test_variant_consistency_jit'),
           )),
    OpInfo('svd',
           op=torch.svd,
           dtypes=floating_and_complex_types(),
           sample_inputs_func=sample_inputs_svd,
           decorators=[
               skipCUDAIfNoMagmaAndNoCusolver,
               skipCUDAIfRocm,
               skipCPUIfNoLapack,
           ]),
    OpInfo('linalg.svd',
           op=torch.linalg.svd,
           aten_name='linalg_svd',
           dtypes=floating_and_complex_types(),
           sample_inputs_func=sample_inputs_linalg_svd,
           decorators=[
               skipCUDAIfNoMagmaAndNoCusolver,
               skipCUDAIfRocm,
               skipCPUIfNoLapack,
           ]),
    OpInfo('linalg.svdvals',
           op=torch.linalg.svdvals,
           aten_name='linalg_svdvals',
           dtypes=floating_and_complex_types(),
           sample_inputs_func=sample_inputs_linalg_svdvals,
           check_batched_gradgrad=False,
           decorators=[
               skipCUDAIfNoMagmaAndNoCusolver,
               skipCPUIfNoLapack]),
    OpInfo('polar',
           dtypes=floating_types(),
           sample_inputs_func=sample_inputs_polar),
    # TODO(@kshitij12345): Refactor similar to `mvlgamma` entries.
    # To test reference numerics against multiple values of argument `n`,
    # we make multiple OpInfo entries with each entry corresponding to different value of n (currently 0 to 4).
    # We run the op tests from test_ops.py only for `n=0` to avoid redundancy in testing.
    UnaryUfuncInfo('polygamma',
                   op=lambda x, n, **kwargs: torch.polygamma(n, x, **kwargs),
                   variant_test_name='polygamma_n_0',
                   ref=reference_polygamma if TEST_SCIPY else _NOTHING,
                   dtypes=all_types_and(torch.bool),
                   dtypesIfCUDA=all_types_and(torch.bool, torch.half),
                   safe_casts_outputs=True,
                   supports_forward_ad=True,
                   sample_inputs_func=sample_inputs_polygamma,
                   skips=(
                       # Probably related to the way the function is
                       # scripted for JIT tests (or maybe not).
                       # RuntimeError:
                       # Arguments for call are not valid.
                       # The following variants are available:
                       #   aten::polygamma(int n, Tensor self) -> (Tensor):
                       #   Expected a value of type 'Tensor' for argument 'self' but instead found type 'int'.
                       #   aten::polygamma.out(int n, Tensor self, *, Tensor(a!) out) -> (Tensor(a!)):
                       #   Expected a value of type 'Tensor' for argument 'self' but instead found type 'int'.
                       # The original call is:
                       #   File "<string>", line 3
                       # def the_method(i0):
                       #     return torch.polygamma(i0, 1)
                       #            ~~~~~~~~~~~~~~~ <--- HERE
                       SkipInfo('TestJit', 'test_variant_consistency_jit'),),
                   sample_kwargs=lambda device, dtype, input: ({'n': 0}, {'n': 0})),
    # A separate OpInfo entry for special.polygamma is needed to reorder the arguments
    # for the alias. See the discussion here: https://github.com/pytorch/pytorch/pull/59691#discussion_r650261939
    UnaryUfuncInfo('special.polygamma',
                   op=lambda x, n, **kwargs: torch.special.polygamma(n, x, **kwargs),
                   variant_test_name='special_polygamma_n_0',
                   ref=reference_polygamma if TEST_SCIPY else _NOTHING,
                   dtypes=all_types_and(torch.bool),
                   dtypesIfCUDA=all_types_and(torch.bool, torch.half),
                   safe_casts_outputs=True,
                   supports_forward_ad=True,
                   sample_inputs_func=sample_inputs_polygamma,
                   skips=(
                       # Probably related to the way the function is
                       # scripted for JIT tests (or maybe not).
                       # RuntimeError:
                       # Arguments for call are not valid.
                       # The following variants are available:
                       #   aten::polygamma(int n, Tensor self) -> (Tensor):
                       #   Expected a value of type 'Tensor' for argument 'self' but instead found type 'int'.
                       #   aten::polygamma.out(int n, Tensor self, *, Tensor(a!) out) -> (Tensor(a!)):
                       #   Expected a value of type 'Tensor' for argument 'self' but instead found type 'int'.
                       # The original call is:
                       #   File "<string>", line 3
                       # def the_method(i0):
                       #     return torch.polygamma(i0, 1)
                       #            ~~~~~~~~~~~~~~~ <--- HERE
                       SkipInfo('TestJit', 'test_variant_consistency_jit'),),
                   sample_kwargs=lambda device, dtype, input: ({'n': 0}, {'n': 0})),
    UnaryUfuncInfo('polygamma',
                   op=lambda x, n, **kwargs: torch.polygamma(n, x, **kwargs),
                   variant_test_name='polygamma_n_1',
                   ref=reference_polygamma if TEST_SCIPY else _NOTHING,
                   dtypes=all_types_and(torch.bool),
                   dtypesIfCUDA=all_types_and(torch.bool, torch.half),
                   safe_casts_outputs=True,
                   supports_forward_ad=True,
                   sample_inputs_func=sample_inputs_polygamma,
                   skips=(
                       # Redundant tests
                       SkipInfo('TestGradients'),
                       SkipInfo('TestJit'),
                       SkipInfo('TestCommon'),
                       # Mismatch: https://github.com/pytorch/pytorch/issues/55357
                       SkipInfo('TestUnaryUfuncs', 'test_reference_numerics_extremal'),
                       SkipInfo('TestUnaryUfuncs', 'test_reference_numerics_hard'),
                       SkipInfo('TestUnaryUfuncs', 'test_reference_numerics_normal'),
                   ),
                   sample_kwargs=lambda device, dtype, input: ({'n': 1}, {'n': 1})),
    UnaryUfuncInfo('polygamma',
                   op=lambda x, n, **kwargs: torch.polygamma(n, x, **kwargs),
                   variant_test_name='polygamma_n_2',
                   ref=reference_polygamma if TEST_SCIPY else _NOTHING,
                   dtypes=all_types_and(torch.bool),
                   dtypesIfCUDA=all_types_and(torch.bool, torch.half),
                   safe_casts_outputs=True,
                   supports_forward_ad=True,
                   sample_inputs_func=sample_inputs_polygamma,
                   skips=(
                       # Redundant tests
                       SkipInfo('TestGradients'),
                       SkipInfo('TestJit'),
                       SkipInfo('TestCommon'),
                       # Mismatch: https://github.com/pytorch/pytorch/issues/55357
                       SkipInfo('TestUnaryUfuncs', 'test_reference_numerics_extremal'),
                       SkipInfo('TestUnaryUfuncs', 'test_reference_numerics_hard',
                                active_if=TEST_WITH_ROCM),
                       SkipInfo('TestUnaryUfuncs', 'test_reference_numerics_normal',
                                active_if=TEST_WITH_ROCM),),
                   sample_kwargs=lambda device, dtype, input: ({'n': 2}, {'n': 2})),
    UnaryUfuncInfo('polygamma',
                   op=lambda x, n, **kwargs: torch.polygamma(n, x, **kwargs),
                   variant_test_name='polygamma_n_3',
                   ref=reference_polygamma if TEST_SCIPY else _NOTHING,
                   dtypes=all_types_and(torch.bool),
                   dtypesIfCUDA=all_types_and(torch.bool, torch.half),
                   safe_casts_outputs=True,
                   supports_forward_ad=True,
                   sample_inputs_func=sample_inputs_polygamma,
                   skips=(
                       # Redundant tests
                       SkipInfo('TestGradients'),
                       SkipInfo('TestJit'),
                       SkipInfo('TestCommon'),
                       # Mismatch: https://github.com/pytorch/pytorch/issues/55357
                       SkipInfo('TestUnaryUfuncs', 'test_reference_numerics_extremal'),
                       SkipInfo('TestUnaryUfuncs', 'test_reference_numerics_hard',
                                active_if=TEST_WITH_ROCM),
                       SkipInfo('TestUnaryUfuncs', 'test_reference_numerics_normal',
                                active_if=TEST_WITH_ROCM),),
                   sample_kwargs=lambda device, dtype, input: ({'n': 3}, {'n': 3})),
    UnaryUfuncInfo('polygamma',
                   op=lambda x, n, **kwargs: torch.polygamma(n, x, **kwargs),
                   variant_test_name='polygamma_n_4',
                   ref=reference_polygamma if TEST_SCIPY else _NOTHING,
                   decorators=(precisionOverride({torch.float16: 5e-4, torch.float32: 5e-4}),),
                   dtypes=all_types_and(torch.bool),
                   dtypesIfCUDA=all_types_and(torch.bool, torch.half),
                   safe_casts_outputs=True,
                   supports_forward_ad=True,
                   sample_inputs_func=sample_inputs_polygamma,
                   skips=(
                       # Redundant tests
                       SkipInfo('TestGradients'),
                       SkipInfo('TestJit'),
                       SkipInfo('TestCommon'),
                       # Mismatch: https://github.com/pytorch/pytorch/issues/55357
                       SkipInfo('TestUnaryUfuncs', 'test_reference_numerics_extremal'),
                       SkipInfo('TestUnaryUfuncs', 'test_reference_numerics_hard',
                                active_if=TEST_WITH_ROCM),
                       SkipInfo('TestUnaryUfuncs', 'test_reference_numerics_normal',
                                active_if=TEST_WITH_ROCM),),
                   sample_kwargs=lambda device, dtype, input: ({'n': 4}, {'n': 4})),
    OpInfo('ravel',
           dtypes=all_types_and_complex_and(torch.bool, torch.float16, torch.bfloat16),
           supports_out=False,
           sample_inputs_func=sample_inputs_ravel,
           ),
    OpInfo('reshape',
           dtypes=all_types_and_complex_and(torch.bool, torch.float16, torch.bfloat16),
           sample_inputs_func=sample_inputs_view_reshape,
           supports_out=False,
           ),
    OpInfo('reshape_as',
           op=lambda x, other: x.reshape_as(other),
           dtypes=all_types_and_complex_and(torch.bool, torch.float16, torch.bfloat16),
           sample_inputs_func=sample_inputs_view_as_reshape_as,
           skips=(
               # Because reshape_as does not have a function variant.
               SkipInfo('TestJit', 'test_variant_consistency_jit'),),
           supports_out=False,
           ),
    OpInfo('view',
           op=lambda x, shape: x.view(shape),
           dtypes=all_types_and_complex_and(torch.bool, torch.float16, torch.bfloat16),
           supports_out=False,
           skips=(
               # Because view does not have a function variant.
               SkipInfo('TestJit', 'test_variant_consistency_jit'),),
           sample_inputs_func=sample_inputs_view_reshape,
           ),
    OpInfo('view_as',
           op=lambda x, other: x.view_as(other),
           dtypes=all_types_and_complex_and(torch.bool, torch.float16, torch.bfloat16),
           supports_out=False,
           skips=(
               # Because view_as does not have a function variant.
               SkipInfo('TestJit', 'test_variant_consistency_jit'),),
           sample_inputs_func=sample_inputs_view_as_reshape_as,
           ),
    OpInfo('pinverse',
           op=torch.pinverse,
           dtypes=floating_and_complex_types(),
           check_batched_grad=False,
           check_batched_gradgrad=False,
           gradcheck_nondet_tol=GRADCHECK_NONDET_TOL,
           supports_out=False,
           sample_inputs_func=sample_inputs_linalg_invertible,
           decorators=[skipCUDAIfNoMagmaAndNoCusolver, skipCUDAIfRocm, skipCPUIfNoLapack]),
    OpInfo('gather',
           dtypes=all_types_and_complex_and(torch.bool, torch.float16, torch.bfloat16),
           dtypesIfCUDA=all_types_and_complex_and(torch.bool, torch.float16, torch.bfloat16),
           sample_inputs_func=sample_inputs_gather,
           gradcheck_nondet_tol=GRADCHECK_NONDET_TOL,
           supports_forward_ad=True,
           ),
    OpInfo('index_fill',
           dtypes=all_types_and_complex_and(torch.bool, torch.float16, torch.bfloat16),
           supports_inplace_autograd=False,
           supports_out=False,
           supports_forward_ad=True,
           sample_inputs_func=sample_inputs_index_fill),
    OpInfo('index_copy',
           dtypes=all_types_and_complex_and(torch.bool, torch.float16, torch.bfloat16),
           supports_inplace_autograd=False,
           supports_out=False,
           supports_forward_ad=True,
           sample_inputs_func=sample_inputs_index_copy,
           gradcheck_nondet_tol=GRADCHECK_NONDET_TOL),
    OpInfo('index_select',
           dtypes=all_types_and_complex_and(torch.bool, torch.float16, torch.bfloat16),
           sample_inputs_func=sample_inputs_index_select,
           supports_forward_ad=True,
           gradcheck_nondet_tol=GRADCHECK_NONDET_TOL),
    OpInfo('index_add',
           dtypes=all_types_and_complex_and(torch.bool, torch.float16, torch.bfloat16),
           supports_out=False,
           supports_forward_ad=True,
           sample_inputs_func=sample_inputs_index_add,
           gradcheck_nondet_tol=GRADCHECK_NONDET_TOL),
    OpInfo('__getitem__',
           dtypes=all_types_and_complex_and(torch.bool, torch.float16, torch.bfloat16),
           supports_out=False,
           supports_inplace_autograd=False,
           op=torch.Tensor.__getitem__,
           sample_inputs_func=sample_inputs_getitem,
           skips=(SkipInfo('TestJit', 'test_variant_consistency_jit'),)),
    OpInfo('index_put',
           dtypes=all_types_and_complex_and(torch.bool, torch.float16, torch.bfloat16),
           supports_out=False,
           supports_inplace_autograd=True,
           supports_forward_ad=True,
           test_neg_view=False,
           sample_inputs_func=sample_inputs_index_put,
           skips=(
               SkipInfo('TestJit', 'test_variant_consistency_jit'),
           )),
    OpInfo('sort',
           dtypes=all_types_and(torch.bool, torch.float16, torch.bfloat16),
           dtypesIfCUDA=all_types_and(torch.float16, torch.bfloat16),
           dtypesIfROCM=all_types_and(torch.float16),
           sample_inputs_func=sample_inputs_sort,
           skips=(
               # sort does not correctly warn when resizing out= inputs
               SkipInfo('TestCommon', 'test_out'),
           )),
    OpInfo('put',
           dtypes=all_types_and_complex_and(torch.bool, torch.float16, torch.bfloat16),
           supports_out=False,
           check_batched_gradgrad=False,  # vmap complains of the sizes
           sample_inputs_func=sample_inputs_put),
    OpInfo('take',
           dtypes=all_types_and_complex_and(torch.bool, torch.float16, torch.bfloat16),
           check_batched_grad=False,  # vmap complains of the sizes
           sample_inputs_func=sample_inputs_take),
    OpInfo('scatter',
           dtypes=all_types_and_complex_and(torch.bool, torch.half, torch.bfloat16),
           sample_inputs_func=sample_inputs_scatter,),
    OpInfo('scatter_add',
           dtypes=all_types_and_complex_and(torch.bool, torch.half, torch.bfloat16),
           sample_inputs_func=sample_inputs_scatter_add,
           supports_out=False),
    OpInfo('stack',
           dtypes=all_types_and_complex_and(torch.bool, torch.float16, torch.bfloat16),
           sample_inputs_func=sample_inputs_stack,
           assert_autodiffed=True,
           skips=(
               # stack does not correctly warn when resizing out= inputs
               SkipInfo('TestCommon', 'test_out'),),),
    OpInfo('hstack',
           dtypes=all_types_and_complex_and(torch.bool, torch.float16, torch.bfloat16),
           sample_inputs_func=sample_inputs_hstack_dstack_vstack,
           supports_forward_ad=True,
           skips=(
               # hstack does not correctly warn when resizing out= inputs
               SkipInfo('TestCommon', 'test_out'),),),
    OpInfo('hypot',
           dtypes=floating_types(),
           dtypesIfCPU=floating_types_and(torch.bfloat16),
           dtypesIfCUDA=floating_types_and(torch.half, torch.bfloat16),
           supports_forward_ad=True,
           sample_inputs_func=sample_inputs_hypot,
           ),
    OpInfo('histogram',
           dtypes=_dispatch_dtypes(),  # histogram is only implemented on CPU
           dtypesIfCPU=floating_types(),
           sample_inputs_func=sample_inputs_histogram,
           supports_autograd=False,
           skips=(
               # JIT tests don't work with Tensor keyword arguments
               # https://github.com/pytorch/pytorch/issues/58507
               SkipInfo('TestJit', 'test_variant_consistency_jit'),),),
    OpInfo('vstack',
           aliases=('row_stack',),
           dtypes=all_types_and_complex_and(torch.bool, torch.float16, torch.bfloat16),
           sample_inputs_func=sample_inputs_hstack_dstack_vstack,
           supports_forward_ad=True,
           skips=(
               # vstack does not correctly warn when resizing out= inputs
               SkipInfo('TestCommon', 'test_out'),
               # RuntimeError: _fn() Expected a value of type
               #   'Tensor (inferred)' for argument 't0' but instead found type 'tuple'.
               SkipInfo('TestJit', 'test_jit_alias_remapping'))),
    OpInfo('dstack',
           dtypes=all_types_and_complex_and(torch.bool, torch.float16, torch.bfloat16),
           sample_inputs_func=sample_inputs_hstack_dstack_vstack,
           skips=(
               # dstack does not correctly warn when resizing out= inputs
               SkipInfo('TestCommon', 'test_out'),)),
    OpInfo('unfold',
           op=lambda x, *args: x.unfold(*args),
           dtypes=all_types_and_complex_and(torch.bool, torch.float16, torch.bfloat16),
           supports_out=False,
           check_batched_gradgrad=False,
           skips=(
               # torch.unfold does not exist so we get a RuntimeError.
               SkipInfo('TestJit', 'test_variant_consistency_jit',
                        dtypes=all_types_and_complex_and(torch.bool, torch.float16, torch.bfloat16)),
               # Skip operator schema test because this is a functional and not an operator
               SkipInfo('TestOperatorSignatures', 'test_get_torch_func_signature_exhaustive'),
           ),
           sample_inputs_func=sample_inputs_unfold),
    OpInfo('msort',
           dtypes=all_types_and(torch.bool, torch.float16, torch.bfloat16),
           dtypesIfCUDA=all_types_and(torch.float16, torch.bfloat16),
           dtypesIfROCM=all_types_and(torch.float16),
           check_batched_gradgrad=False,
           skips=(
               #  msort does not correctly warn when resizing out= inputs.
               SkipInfo('TestCommon', 'test_out',
                        dtypes=all_types_and_complex_and(torch.bool, torch.float16, torch.bfloat16)),
           ),
           sample_inputs_func=sample_inputs_msort),
    OpInfo('movedim',
           aliases=('moveaxis',),
           dtypes=all_types_and_complex_and(torch.bool, torch.float16, torch.bfloat16),
           supports_out=False,
           sample_inputs_func=sample_movedim_moveaxis),
    OpInfo('renorm',
           dtypes=floating_and_complex_types_and(torch.float16, torch.bfloat16),
           sample_inputs_func=sample_inputs_renorm),
    ShapeFuncInfo('repeat',
                  op=lambda x, dims: x.repeat(dims),
                  ref=np.tile,
                  dtypes=all_types_and_complex_and(torch.bool, torch.float16, torch.bfloat16),
                  supports_out=False,
                  skips=(
                      # torch.repeat does not exist so we get a RuntimeError.
                      SkipInfo('TestJit', 'test_variant_consistency_jit',
                               dtypes=all_types_and_complex_and(torch.bool, torch.float16, torch.bfloat16)),
                  ),
                  sample_inputs_func=sample_repeat_tile),
    OpInfo('squeeze',
           dtypes=all_types_and_complex_and(torch.bool, torch.float16, torch.bfloat16),
           supports_out=False,
           assert_autodiffed=True,
           sample_inputs_func=sample_inputs_squeeze),
    OpInfo('fill_',
           op=lambda x, scalar: torch.fill_(x.clone(), scalar),
           method_variant=None,
           inplace_variant=torch.Tensor.fill_,
           dtypes=all_types_and_complex_and(torch.bool, torch.float16, torch.bfloat16),
           supports_out=False,
           skips=(
               # JIT has issue when op is passed as lambda
               SkipInfo('TestJit', 'test_variant_consistency_jit'),
           ),
           sample_inputs_func=sample_inputs_fill_),
    OpInfo('resize_',
           op=lambda x, shape: x.clone().resize_(shape),
           method_variant=None,
           inplace_variant=None,
           dtypes=all_types_and_complex_and(torch.bool, torch.float16, torch.bfloat16),
           supports_out=False,
           supports_autograd=False,
           skips=(
               # JIT has issue when op is passed as lambda
               SkipInfo('TestJit', 'test_variant_consistency_jit'),
           ),
           sample_inputs_func=sample_inputs_resize_ops),
    OpInfo('resize_as_',
           op=lambda x, other: torch.resize_as_(x.clone(), other),
           method_variant=None,
           inplace_variant=torch.Tensor.resize_as_,
           dtypes=all_types_and_complex_and(torch.bool, torch.float16, torch.bfloat16),
           supports_out=False,
           supports_autograd=False,
           skips=(
               # JIT has issue when op is passed as lambda
               SkipInfo('TestJit', 'test_variant_consistency_jit'),
           ),
           sample_inputs_func=sample_inputs_resize_ops),
    OpInfo('take_along_dim',
           dtypes=all_types_and_complex_and(torch.bool, torch.float16, torch.bfloat16),
           dtypesIfCUDA=all_types_and_complex_and(torch.bool, torch.float16, torch.bfloat16),
           supports_inplace_autograd=False,
           sample_inputs_func=sample_inputs_take_along_dim,
           gradcheck_nondet_tol=GRADCHECK_NONDET_TOL),
    ShapeFuncInfo('tile',
                  ref=np.tile,
                  dtypes=all_types_and_complex_and(torch.bool, torch.float16, torch.bfloat16),
                  supports_out=False,
                  sample_inputs_func=sample_repeat_tile),
    OpInfo('trapz',  # TODO: in the future, 'trapz' should be made a proper alias of 'trapezoid'
           dtypes=all_types_and_complex_and(torch.float16, torch.bfloat16),
           supports_out=False,
           sample_inputs_func=sample_trapezoid),
    OpInfo('trapezoid',
           dtypes=all_types_and_complex_and(torch.float16, torch.bfloat16),
           supports_out=False,
           sample_inputs_func=sample_trapezoid),
    OpInfo('unsqueeze',
           dtypes=all_types_and_complex_and(torch.bool, torch.float16, torch.bfloat16),
           supports_out=False,
           assert_autodiffed=True,
           sample_inputs_func=sample_unsqueeze),
    OpInfo('var',
           dtypes=floating_and_complex_types_and(torch.half),
           dtypesIfCPU=floating_and_complex_types_and(torch.half, torch.bfloat16),
           dtypesIfCUDA=floating_and_complex_types_and(torch.half, torch.bfloat16),
           backward_dtypesIfCPU=floating_and_complex_types_and(torch.half, torch.bfloat16),
           backward_dtypesIfCUDA=floating_and_complex_types_and(torch.half, torch.bfloat16),
           sample_inputs_func=sample_inputs_std_var,
           # TODO: revisit, some var signatures do support out (see std, too)
           supports_out=False,
           assert_autodiffed=True,
           ),
    OpInfo('xlogy',
           aliases=('special.xlogy',),
           dtypes=all_types_and(torch.bool, torch.half, torch.bfloat16),
           supports_forward_ad=True,
           safe_casts_outputs=True,
           sample_inputs_func=sample_inputs_xlogy),
    OpInfo('zero_',
           op=lambda x: torch.zero_(x.clone()),
           method_variant=None,
           inplace_variant=torch.Tensor.zero_,
           dtypes=all_types_and_complex_and(torch.bool, torch.float16, torch.bfloat16),
           supports_out=False,
           skips=(
               # JIT has issue when op is passed as lambda
               SkipInfo('TestJit', 'test_variant_consistency_jit'),
           ),
           sample_inputs_func=sample_inputs_zero_),
    OpInfo('special.xlog1py',
           aten_name='special_xlog1py',
           dtypes=all_types_and(torch.bool, torch.half, torch.bfloat16),
           backward_dtypesIfCPU=all_types_and(torch.bool, torch.bfloat16),
           safe_casts_outputs=True,
           supports_forward_ad=True,
           sample_inputs_func=sample_inputs_xlog1py),
    OpInfo('special.zeta',
           aten_name='special_zeta',
           dtypes=all_types_and(torch.bool),
           supports_autograd=False,
           safe_casts_outputs=True,
           sample_inputs_func=sample_inputs_binary_pwise),
    # OpInfo entry to verify the gradient formula of `other`/`q`
    OpInfo('special.zeta',
           op=lambda q, x, **kwargs: torch.special.zeta(x, q, **kwargs),
           aten_name='special_zeta',
           variant_test_name='grad',
           dtypes=all_types_and(torch.bool),
           supports_autograd=True,
           safe_casts_outputs=True,
           skips=(
               # Lambda doesn't work in JIT test
               SkipInfo("TestJit", "test_variant_consistency_jit"),
           ),
           sample_inputs_func=sample_inputs_zeta),
    OpInfo('logsumexp',
           aliases=('special.logsumexp',),
           dtypes=floating_types_and(torch.bfloat16),
           dtypesIfCUDA=floating_types_and(torch.bfloat16, torch.half),
           assert_autodiffed=True,
           sample_inputs_func=sample_inputs_logsumexp),
    OpInfo('trace',
           dtypes=all_types_and_complex(),
           dtypesIfCUDA=all_types_and_complex_and(torch.bool, torch.half, torch.bfloat16),
           supports_inplace_autograd=False,
           supports_out=False,
           sample_inputs_func=sample_inputs_trace),
    OpInfo('transpose',
           aliases=('swapdims', 'swapaxes'),
           dtypes=all_types_and_complex_and(torch.bool, torch.bfloat16, torch.half),
           dtypesIfCUDA=all_types_and_complex_and(torch.bool, torch.bfloat16, torch.half),
           supports_out=False,
           sample_inputs_func=sample_inputs_transpose_swapdims),
    OpInfo('tril',
           dtypes=all_types_and_complex_and(torch.bool, torch.half),
           sample_inputs_func=sample_inputs_tril_triu),
    OpInfo('triu',
           dtypes=all_types_and_complex_and(torch.bool, torch.half),
           sample_inputs_func=sample_inputs_tril_triu),
    OpInfo('kron',
           dtypes=all_types_and_complex_and(torch.bool, torch.half, torch.bfloat16),
           dtypesIfCUDA=all_types_and_complex_and(torch.bool, torch.half, torch.bfloat16),
           supports_inplace_autograd=False,
           sample_inputs_func=sample_inputs_kron),
    OpInfo('inner',
           dtypes=floating_and_complex_types_and(torch.half),
           dtypesIfCPU=all_types_and_complex_and(torch.half, torch.bfloat16),
           dtypesIfCUDA=floating_and_complex_types_and(torch.float16, *[torch.bfloat16] if CUDA11OrLater else []),
           dtypesIfROCM=floating_and_complex_types_and(torch.half, torch.bfloat16),
           sample_inputs_func=sample_inputs_inner,
           ),
    OpInfo('tensordot',
           dtypes=floating_and_complex_types_and(torch.half),
           dtypesIfCPU=all_types_and_complex_and(torch.half, torch.bfloat16),
           dtypesIfCUDA=floating_and_complex_types_and(torch.float16, *[torch.bfloat16] if CUDA11OrLater else []),
           dtypesIfROCM=floating_and_complex_types_and(torch.half, torch.bfloat16),
           safe_casts_outputs=True,
           sample_inputs_func=sample_inputs_tensordot,
           skips=(
               # Currently failing due to an INTERNAL_ASSERT_FAILED error.
               # Reference: https://github.com/pytorch/pytorch/issues/56314
               SkipInfo("TestJit", "test_variant_consistency_jit", dtypes=[torch.float32]),
               # Skip operator schema test because this is a functional and not an operator.
               # Reference: https://github.com/pytorch/pytorch/issues/54574
               SkipInfo('TestOperatorSignatures', 'test_get_torch_func_signature_exhaustive'),
           )
           ),
    OpInfo('to_sparse',
           op=lambda x, *args: x.to_sparse(*args),
           sample_inputs_func=sample_inputs_to_sparse,
           dtypes=all_types_and_complex_and(torch.bool, torch.float16, torch.bfloat16),
           backward_dtypes=floating_types(),
           backward_dtypesIfCUDA=floating_types_and(torch.float16, torch.bfloat16),
           supports_out=False,
           check_batched_grad=False,
           check_batched_gradgrad=False,
           skips=(
               # TODO: FIXME: complex inputs requiring grad error in forward
               SkipInfo('TestCommon', 'test_dtypes'),
               # JIT has issue when op is passed as lambda
               SkipInfo('TestJit', 'test_variant_consistency_jit'),
           )
           ),
    OpInfo('logcumsumexp',
           dtypes=floating_types_and(),
           dtypesIfCUDA=floating_types_and(torch.half, torch.bfloat16),
           backward_dtypesIfCUDA=floating_types_and(),
           skips=(
               # AssertionError: UserWarning not triggered : Resized a non-empty tensor but did not warn about it.
               SkipInfo('TestCommon', 'test_out', dtypes=(torch.float32,), device_type='cuda'),
           ),
           sample_inputs_func=sample_inputs_logcumsumexp),
    UnaryUfuncInfo('sigmoid',
                   aliases=('special.expit', ),
                   ref=reference_sigmoid if TEST_SCIPY else _NOTHING,
                   decorators=(precisionOverride({torch.float16: 1e-2,
                                                  torch.complex64: 1e-1,
                                                  torch.bfloat16: 1e-2}),),
                   skips=(
                       # TODO: FIXME: sigmoid fails on complex inputs that require grad
                       SkipInfo('TestCommon', 'test_dtypes'),
                       # Reference: https://github.com/pytorch/pytorch/issues/56012
                       SkipInfo('TestUnaryUfuncs', 'test_reference_numerics_extremal',
                                device_type='cuda', dtypes=[torch.complex64]),
                       SkipInfo('TestUnaryUfuncs', 'test_reference_numerics_hard',
                                device_type='cuda', dtypes=[torch.complex64]),
                       SkipInfo('TestUnaryUfuncs', 'test_reference_numerics_extremal',
                                device_type='cpu', dtypes=[torch.cfloat, torch.cdouble]),
                       SkipInfo('TestUnaryUfuncs', 'test_reference_numerics_hard',
                                device_type='cpu', dtypes=[torch.cfloat, torch.cdouble]),
                       SkipInfo('TestUnaryUfuncs', 'test_reference_numerics_normal',
                                device_type='cpu', dtypes=[torch.cfloat, torch.cdouble])),
                   dtypes=all_types_and_complex_and(torch.bool, torch.bfloat16),
                   dtypesIfCUDA=all_types_and_complex_and(torch.bool, torch.half, torch.bfloat16),
                   safe_casts_outputs=True,
                   assert_autodiffed=True),
    UnaryUfuncInfo('digamma',
                   ref=scipy.special.digamma if TEST_SCIPY else _NOTHING,
                   aliases=('special.psi', 'special.digamma',),
                   decorators=(precisionOverride({torch.float16: 5e-1}),),
                   dtypes=all_types_and(torch.bool),
                   dtypesIfCUDA=all_types_and(torch.bool, torch.half),
                   supports_forward_ad=True,
                   safe_casts_outputs=True),
    UnaryUfuncInfo('special.entr',
                   ref=scipy.special.entr if TEST_SCIPY else _NOTHING,
                   aten_name='special_entr',
                   decorators=(precisionOverride({torch.float16: 1e-1,
                                                  torch.bfloat16: 1e-1}),),
                   dtypes=all_types_and(torch.bool, torch.bfloat16),
                   dtypesIfCUDA=all_types_and(torch.bool, torch.half, torch.bfloat16),
                   skips=(
                       SkipInfo('TestUnaryUfuncs', 'test_reference_numerics_hard',
                                dtypes=[torch.bfloat16, torch.float16]),
                   ),
                   supports_inplace_autograd=False,
                   safe_casts_outputs=True,
                   sample_inputs_func=sample_inputs_entr),
    UnaryUfuncInfo('special.ndtri',
                   ref=scipy.special.ndtri if TEST_SCIPY else _NOTHING,
                   domain=(0, 1),
                   aten_name='special_ndtri',
                   dtypes=all_types_and(torch.bool),
                   safe_casts_outputs=True),
    UnaryUfuncInfo('erf',
                   ref=scipy.special.erf if TEST_SCIPY else _NOTHING,
                   aliases=('special.erf', ),
                   decorators=(precisionOverride({torch.float16: 1e-2,
                                                  torch.bfloat16: 1e-2}),),
                   dtypes=all_types_and(torch.bool, torch.bfloat16),
                   dtypesIfCUDA=all_types_and(torch.bool, torch.half, torch.bfloat16),
                   assert_autodiffed=True,
                   safe_casts_outputs=True),
    UnaryUfuncInfo('erfc',
                   ref=scipy.special.erfc if TEST_SCIPY else _NOTHING,
                   aliases=('special.erfc', ),
                   decorators=(precisionOverride({torch.float16: 1e-2,
                                                  torch.bfloat16: 1e-2}),),
                   dtypes=all_types_and(torch.bool, torch.bfloat16),
                   dtypesIfCUDA=all_types_and(torch.bool, torch.half, torch.bfloat16),
                   assert_autodiffed=True,
                   safe_casts_outputs=True),
    UnaryUfuncInfo('erfinv',
                   ref=scipy.special.erfinv if TEST_SCIPY else _NOTHING,
                   aliases=('special.erfinv', ),
                   decorators=(precisionOverride({torch.float16: 1e-2,
                                                  torch.bfloat16: 1e-2,
                                                  torch.float32: 1e-4}),),
                   dtypes=all_types_and(torch.bool, torch.bfloat16),
                   dtypesIfCUDA=all_types_and(torch.bool, torch.half),
                   safe_casts_outputs=True,
                   domain=(-1, 1),
                   skips=(
                       # Reference: https://github.com/pytorch/pytorch/pull/49155#issuecomment-742664611
                       SkipInfo('TestUnaryUfuncs', 'test_reference_numerics_extremal',
                                active_if=TEST_SCIPY and distutils.version.LooseVersion(scipy.__version__) < "1.4.0"),
                       SkipInfo('TestUnaryUfuncs', 'test_reference_numerics_hard',
                                active_if=TEST_SCIPY and distutils.version.LooseVersion(scipy.__version__) < "1.4.0"),
                       SkipInfo('TestUnaryUfuncs', 'test_reference_numerics_normal',
                                active_if=TEST_SCIPY and distutils.version.LooseVersion(scipy.__version__) < "1.4.0"),
                   )),
    UnaryUfuncInfo('lgamma',
                   ref=reference_lgamma if TEST_SCIPY else _NOTHING,
                   aliases=('special.gammaln', ),
                   decorators=(precisionOverride({torch.float16: 7e-1}),),
                   dtypes=all_types_and(torch.bool, torch.bfloat16),
                   dtypesIfCUDA=all_types_and(torch.bool, torch.half),
                   # "digamma" not implemented for 'BFloat16'
                   backward_dtypesIfCPU=all_types_and(torch.bool),
                   supports_forward_ad=True,
                   skips=(
                       # Reference: https://github.com/pytorch/pytorch/pull/50140#discussion_r552615345
                       SkipInfo('TestUnaryUfuncs', 'test_reference_numerics_extremal',
                                dtypes=[torch.bfloat16]),
                       SkipInfo('TestUnaryUfuncs', 'test_reference_numerics_hard',
                                device_type='cpu', dtypes=[torch.bfloat16]),
                       SkipInfo('TestUnaryUfuncs', 'test_reference_numerics_normal',
                                device_type='cpu', dtypes=[torch.bfloat16]),
                       # Reference: https://github.com/pytorch/pytorch/pull/50140#issuecomment-756150214
                       SkipInfo('TestUnaryUfuncs', 'test_reference_numerics_extremal',
                                dtypes=[torch.float32, torch.float64], active_if=IS_WINDOWS),
                       SkipInfo('TestUnaryUfuncs', 'test_reference_numerics_hard',
                                dtypes=[torch.float32, torch.float64], active_if=IS_WINDOWS),
                       SkipInfo('TestUnaryUfuncs', 'test_reference_numerics_normal',
                                dtypes=[torch.float32, torch.float64], active_if=IS_WINDOWS),
                   ),
                   safe_casts_outputs=True),
    OpInfo(
        'logdet',
        supports_out=False,
        sample_inputs_func=sample_inputs_logdet,
        decorators=(skipCPUIfNoLapack, skipCUDAIfNoMagma, skipCUDAIfRocm)),
    # `log_softmax` supports different dtypes based on whether `dtype` argument,
    # is passed or not. Hence two OpInfo entries, one with dtype and other without.
    OpInfo(
        'log_softmax',
        aliases=('special.log_softmax', 'nn.functional.log_softmax'),
        supports_out=False,
        dtypes=floating_types_and(torch.bfloat16),
        dtypesIfCUDA=floating_types_and(torch.float16, torch.bfloat16),
        sample_inputs_func=sample_inputs_log_softmax,
        assert_autodiffed=True),
    OpInfo(
        'log_softmax',
        variant_test_name='dtype',
        aliases=('special.log_softmax', 'nn.functional.log_softmax'),
        supports_out=False,
        dtypes=all_types_and_complex_and(torch.bool, torch.float16, torch.bfloat16),
        sample_inputs_func=partial(sample_inputs_log_softmax, with_dtype=True),
        skips=(
            # NOTE: This should work once https://github.com/pytorch/pytorch/pull/58838 is in
            # RuntimeError:
            # Unknown type name 'dtype':
            # File "<string>", line 2
            #         def _fn(t0, s0: int, dtype: dtype = torch.float64):
            #                                     ~~~~~ <--- HERE
            #             return variant(t0, s0, dtype=torch.float64)

            # 'defaults' is being compiled since it was called from '_fn'
            # File "<string>", line 2
            #         def _fn(t0, s0: int, dtype: dtype = torch.float64):
            #             ~~~~~~~~~~~~~~~~~~~~~~~~~~~~~~~~~~~~~~~~~~~~~~~
            #             return variant(t0, s0, dtype=torch.float64)
            #             ~~~~~~~~~~~~~~~~~~~~~~~~~~~~~~~~~~~~~~~~~~ <--- HERE
            SkipInfo('TestJit', 'test_jit_alias_remapping'),
        ),
        assert_autodiffed=True),
    UnaryUfuncInfo('logit',
                   ref=scipy.special.logit if TEST_SCIPY else _NOTHING,
                   domain=(0, 1),
                   aliases=('special.logit', ),
                   decorators=(precisionOverride({torch.bfloat16: 5e-1,
                                                  torch.float16: 5e-1}),),
                   dtypes=all_types_and(torch.bool, torch.bfloat16),
                   dtypesIfCUDA=all_types_and(torch.bool, torch.half, torch.bfloat16),
                   sample_inputs_func=sample_inputs_logit,
                   safe_casts_outputs=True),
    OpInfo('where',
           # Currently only the `input` is tested in gradcheck.
           # If we pass `condition` first, none of the input which supports
           # autograd will be tested. Hence the following lambda.
           op=lambda self, condition, other: torch.where(condition, self, other),
           sample_inputs_func=sample_inputs_where,
           supports_out=False,
           skips=(
               # test does not work with passing lambda for op
               SkipInfo('TestJit', 'test_variant_consistency_jit'),
           ),
           dtypes=all_types_and_complex_and(torch.bool, torch.half, torch.bfloat16)),
    # `torch.norm` has multiple code paths depending on the value of `p`.
    # These paths have different dtype support. Also JIT supports,
    # most variants but not all of them. So we split the OpInfo entries,
    # for `norm` based on the code-paths and JIT support.
    OpInfo('norm',
           sample_inputs_func=sample_inputs_norm,
           dtypes=floating_and_complex_types_and(torch.float16, torch.bfloat16),
           skips=(
               # RuntimeError not raised :
               # Expected RuntimeError when calling with input.device=cpu and out.device=cuda
               SkipInfo('TestCommon', 'test_out'),
           )
           ),
    OpInfo('norm',
           variant_test_name='nuc',
           sample_inputs_func=sample_inputs_norm_nuc,
           decorators=[skipCUDAIfNoMagma, skipCPUIfNoLapack],
           dtypes=floating_and_complex_types(),
           dtypesIfCUDA=floating_and_complex_types(),
           skips=(
               # RuntimeError not raised :
               # Expected RuntimeError when calling with input.device=cpu and out.device=cuda
               SkipInfo('TestCommon', 'test_out'),
               # RuntimeError:
               # Arguments for call are not valid.
               SkipInfo('TestJit', 'test_variant_consistency_jit', dtypes=(torch.complex64,)),
               # RuntimeError: aliasOp != torch::jit::getOperatorAliasMap().end()
               # INTERNAL ASSERT FAILED at "../torch/csrc/jit/passes/utils/check_alias_annotation.cpp":157,
               # please report a bug to PyTorch.
               SkipInfo('TestJit', 'test_variant_consistency_jit', dtypes=(torch.float32,)),
           )
           ),
    OpInfo('norm',
           variant_test_name='fro',
           sample_inputs_func=sample_inputs_norm_fro,
           dtypes=floating_and_complex_types_and(torch.bfloat16),
           dtypesIfCUDA=floating_and_complex_types_and(torch.float16, torch.bfloat16),
           skips=(
               # RuntimeError not raised :
               # Expected RuntimeError when calling with input.device=cpu and out.device=cuda
               SkipInfo('TestCommon', 'test_out'),
               # RuntimeError:
               # Arguments for call are not valid.
               SkipInfo('TestJit', 'test_variant_consistency_jit', dtypes=(torch.complex64,)),
               # RuntimeError: aliasOp != torch::jit::getOperatorAliasMap().end()
               # INTERNAL ASSERT FAILED at "../torch/csrc/jit/passes/utils/check_alias_annotation.cpp":157,
               # please report a bug to PyTorch.
               SkipInfo('TestJit', 'test_variant_consistency_jit', dtypes=(torch.float32,)),
           )
           ),
    OpInfo('norm',
           variant_test_name='inf',
           sample_inputs_func=sample_inputs_norm_inf,
           dtypes=floating_and_complex_types_and(torch.float16, torch.bfloat16),
           backward_dtypesIfCPU=floating_and_complex_types_and(torch.float16, torch.bfloat16),
           skips=(
               # following 3 tests failed intermittenly
               SkipInfo('TestJit', 'test_variant_consistency_jit',
                        device_type='cpu', dtypes=(torch.complex64,)),
               SkipInfo('TestGradients', 'test_fn_grad',
                        device_type='cpu', dtypes=(torch.complex128,)),
               SkipInfo('TestGradients', 'test_fn_gradgrad',
                        device_type='cpu', dtypes=(torch.complex128,)),
           )
           ),
    OpInfo('t',
           sample_inputs_func=sample_inputs_t,
           supports_out=False,
           dtypes=all_types_and_complex_and(torch.bool, torch.float16, torch.bfloat16),
           assert_autodiffed=True,),
    UnaryUfuncInfo('special.erfcx',
                   ref=scipy.special.erfcx if TEST_SCIPY else _NOTHING,
                   aten_name='special_erfcx',
                   decorators=(toleranceOverride({torch.float32: tol(atol=0, rtol=4e-6), }),),
                   dtypes=all_types_and(torch.bool),
                   safe_casts_outputs=True),
]

# Common operator groupings
unary_ufuncs = [op for op in op_db if isinstance(op, UnaryUfuncInfo)]
spectral_funcs = [op for op in op_db if isinstance(op, SpectralFuncInfo)]
sparse_unary_ufuncs = [op for op in op_db if isinstance(op, UnaryUfuncInfo) and op.supports_sparse is True]
shape_funcs = [op for op in op_db if isinstance(op, ShapeFuncInfo)]

# TODO: review porting these to make_tensor
def index_variable(shape, max_indices, device=torch.device('cpu')):
    if not isinstance(shape, tuple):
        shape = (shape,)
    index = torch.rand(*shape, dtype=torch.double, device=device).mul_(max_indices).floor_().long()
    return index

def gather_variable(shape, index_dim, max_indices, duplicate=False, device=torch.device('cpu')):
    assert len(shape) == 2
    assert index_dim < 2
    batch_dim = 1 - index_dim
    index = torch.zeros(*shape, dtype=torch.long, device=device)
    for i in range(shape[index_dim]):
        index.select(index_dim, i).copy_(
            torch.randperm(max_indices, device=device)[:shape[batch_dim]])
    if duplicate:
        index.select(batch_dim, 0).copy_(index.select(batch_dim, 1))
    return index

def bernoulli_scalar():
    return torch.tensor(0, dtype=torch.bool).bernoulli_()

def mask_not_all_zeros(shape):
    assert len(shape) > 0
    while True:
        result = torch.randn(shape).gt(0)
        if result.sum() > 0:
            return result


# TODO: move all tri/tril/triu testing to tensor creation op test suite and remove
#   these from here
def _compare_trilu_indices(
        self, row, col, offset=0, dtype=torch.long, device='cpu'):
    if row == 0 or col == 0:
        # have to handle this separately as tril and triu does not take
        # empty matrix as input
        self.assertEqual(
            torch.empty(0, 2, dtype=dtype, device=device).transpose(0, 1),
            torch.tril_indices(row, col, offset, dtype=dtype, device=device))

        self.assertEqual(
            torch.empty(0, 2, dtype=dtype, device=device).transpose(0, 1),
            torch.triu_indices(row, col, offset, dtype=dtype, device=device))

    else:
        # TODO(#38095): Replace assertEqualIgnoreType. See issue #38095
        self.assertEqualIgnoreType(
            torch.ones(row, col, device='cpu')
                 .tril(offset).nonzero().to(dtype).transpose(0, 1),
            torch.tril_indices(row, col, offset, dtype=dtype, device=device))

        # TODO(#38095): Replace assertEqualIgnoreType. See issue #38095
        self.assertEqualIgnoreType(
            torch.ones(row, col, device='cpu')
                 .tril(offset).nonzero().to(dtype).transpose(0, 1),
            torch.tril_indices(row, col, offset, dtype=dtype, device=device))


def _compare_large_trilu_indices(
        self, row, col, offset=0, dtype=torch.long, device='cpu'):
    l = torch.ones(row, col, dtype=dtype, device='cpu').tril(offset) \
             .nonzero()[-100:-1, :].transpose(0, 1).to(device)
    torch.cuda.empty_cache()

    r = torch.tril_indices(
        row, col, offset, dtype=dtype, device=device)[:, -100:-1]
    self.assertEqual(l, r)
    torch.cuda.empty_cache()

    l = torch.ones(row, col, dtype=dtype, device='cpu').triu(offset) \
             .nonzero()[-100:-1, :].transpose(0, 1).to(device)
    torch.cuda.empty_cache()

    r = torch.triu_indices(
        row, col, offset, dtype=dtype, device=device)[:, -100:-1]
    self.assertEqual(l, r)
    torch.cuda.empty_cache()

# (
#   row
#   col
#   offset (optional)
#   dtype (optional)
# )
tri_tests_args = [
    (1, 1),
    (3, 3),
    (3, 3, 1),
    (3, 3, 2),
    (3, 3, 200),
    (3, 3, -1),
    (3, 3, -2),
    (3, 3, -200),
    (0, 3, 0),
    (0, 3, 1),
    (0, 3, -1),
    (3, 0, 0),
    (3, 0, 1),
    (3, 0, -1),
    (0, 0, 0),
    (0, 0, 1),
    (0, 0, -1),
    (3, 6, 0),
    (3, 6, 1),
    (3, 6, 3),
    (3, 6, 9),
    (3, 6, -1),
    (3, 6, -3),
    (3, 6, -9),
    (6, 3, 0),
    (6, 3, 1),
    (6, 3, 3),
    (6, 3, 9),
    (6, 3, -1),
    (6, 3, -3),
    (6, 3, -9),
    (258, 253, 1, torch.float32),
    (257, 258, 1, torch.float64),
    (258, 258, 1, torch.short),
    (3, 513, 1, torch.long),
    (513, 3, 1, torch.int),
    (513, 0, 1, torch.double),
    (1024, 1024),
    (1024, 1024, 500, torch.float32),
    (1024, 1024, 1023),
    (1024, 1024, -500),
    (1023, 1025),
    (1025, 1023, 1022),
    (1024, 1024, -500),
    (3, 2028),
    (3, 2028, 1),
    (3, 2028, -1),
    (2028, 3),
    (2028, 1),
    (2028, 1, -1)
]

tri_large_tests_args: List[Tuple[int, ...]] = [
    # Large test cases below are deliberately commented out to speed up CI
    # tests and to avoid OOM error. When modifying implementations of
    # tril_indices and triu_indices, please enable these tests and make sure
    # they pass.
    #
    # (1, 268435455),
    # (5000, 5000),
    # (10000, 10000),
    # (268435455, 1),
    # (134217727, 2, 1),
    # (2, 134217727, 1),
    # (536870901, 1),
    # (1, 536870901),
    # (268435455, 2, 1),
    # (2, 268435455, 1)
]


def run_additional_tri_tests(self, device):
    x = torch.ones(
        3, 3, dtype=torch.long, device=device, layout=torch.strided)
    l = x.tril(0).nonzero().transpose(0, 1)
    u = x.triu(0).nonzero().transpose(0, 1)
    self.assertEqual(l, torch.tril_indices(3, 3, device=device))
    self.assertEqual(
        l, torch.tril_indices(3, 3, device=device, layout=torch.strided))

    self.assertEqual(u, torch.triu_indices(3, 3, device=device))
    self.assertEqual(
        u, torch.triu_indices(3, 3, device=device, layout=torch.strided))

    self.assertRaises(
        RuntimeError,
        lambda: torch.triu_indices(
            1, 1, device=device, layout=torch.sparse_coo))

    self.assertRaises(
        RuntimeError,
        lambda: torch.tril_indices(
            1, 1, device=device, layout=torch.sparse_coo))

# TODO: move into common_utils.py or the test suite(s) that use this
def unpack_variables(args):
    if isinstance(args, tuple):
        return tuple(unpack_variables(elem) for elem in args)
    else:
        return args


class dont_convert(tuple):
    pass


non_differentiable = collections.namedtuple('non_differentiable', ['tensor'])


# TODO: move into common_utils.py or the test suite(s) that use this
def create_input(call_args, requires_grad=True, non_contiguous=False, call_kwargs=None, dtype=torch.double, device=None):
    if not isinstance(call_args, tuple):
        call_args = (call_args,)

    def map_arg(arg):
        def maybe_non_contig(tensor):
            return tensor if not non_contiguous else make_non_contiguous(tensor)

        def conjugate(tensor):
            return tensor.conj()

        if isinstance(arg, torch.Size) or isinstance(arg, dont_convert):
            return arg
        elif isinstance(arg, tuple) and len(arg) == 0:
            var = conjugate(torch.randn((), dtype=dtype, device=device))
            var.requires_grad = requires_grad
            return var
        elif isinstance(arg, tuple) and not isinstance(arg[0], torch.Tensor):
            return conjugate(maybe_non_contig(torch.randn(*arg, dtype=dtype, device=device))).requires_grad_(requires_grad)
        # double check casting
        elif isinstance(arg, non_differentiable):
            if isinstance(arg.tensor, torch.Tensor):
                if arg.tensor.dtype == torch.float:
                    return maybe_non_contig(arg.tensor.to(dtype=torch.double, device=device))
                if arg.tensor.dtype == torch.cfloat:
                    return conjugate(maybe_non_contig(arg.tensor.to(dtype=torch.cdouble, device=device)))
                return conjugate(maybe_non_contig(arg.tensor.to(device=device)))
            return conjugate(maybe_non_contig(arg.tensor.to(device=device)))
        elif isinstance(arg, torch.Tensor):
            if arg.dtype == torch.float:
                arg = arg.double()
            if arg.dtype == torch.cfloat:
                arg = arg.to(torch.cdouble)
            if arg.is_complex() != dtype.is_complex:
                raise RuntimeError("User provided tensor is real for a test that runs with complex dtype, ",
                                   "which is not supported for now")
            # NOTE: We do clone() after detach() here because we need to be able to change size/storage of v afterwards
            v = conjugate(maybe_non_contig(arg)).detach().to(device=device).clone()
            v.requires_grad = requires_grad and (v.is_floating_point() or v.is_complex())
            return v
        elif callable(arg):
            return map_arg(arg(dtype=dtype, device=device))
        else:
            return arg
    args_out = tuple(map_arg(arg) for arg in call_args)
    kwargs_out = {k: map_arg(v) for k, v in call_kwargs.items()} if call_kwargs else {}
    return args_out, kwargs_out<|MERGE_RESOLUTION|>--- conflicted
+++ resolved
@@ -1339,7 +1339,9 @@
     return list(generator())
 
 def sample_inputs_addbmm(op_info, device, dtype, requires_grad, **kwargs):
-<<<<<<< HEAD
+    make_arg = partial(make_tensor, device=device, dtype=dtype, requires_grad=requires_grad)
+
+    # input_shape, batch1_shape, batch2_shape, beta_val, alpha_val, is_broadcasting
     test_cases = [((S, M), (S, S, S), (S, S, M), 1, 1, False),
                   ((1,), (S, S, S), (S, S, M), 1, 1, True),
                   ((S, M), (S, S, S), (S, S, M), 0.6, 0.2, False),
@@ -1347,45 +1349,15 @@
                   ((), (S, S, S), (S, S, M), 1, 1, True),
                   ((), (S, S, S), (S, S, M), 0.6, 0.2, True),
                   ]
-    sample_inputs = []
-    for input_args in test_cases:
-        args = (make_tensor(input_args[0], device, dtype,
-                            low=None, high=None,
-                            requires_grad=requires_grad),
-                make_tensor(input_args[1], device, dtype,
-                            low=None, high=None,
-                            requires_grad=requires_grad),
-                make_tensor(input_args[2], device, dtype,
-                            low=None, high=None,
-                            requires_grad=requires_grad))
-        alpha, beta = input_args[3], input_args[4]
-        sample_inputs.append(SampleInput(args[0], args=(args[1], args[2]), kwargs=dict(beta=beta, alpha=alpha),
-                                         broadcasts_input=input_args[5]))
-        if dtype.is_complex:
-            sample_inputs.append(SampleInput(args[0], args=(args[1], args[2]),
-                                             kwargs=dict(beta=beta * (1 + 2j), alpha=alpha * (2 + 3j)),
-                                             broadcasts_input=input_args[5]))
-=======
-    make_arg = partial(make_tensor, device=device, dtype=dtype, requires_grad=requires_grad)
-
-    # input_shape, batch1_shape, batch2_shape, beta_val, alpha_val
-    test_cases = [((S, M), (S, S, S), (S, S, M), 1, 1),
-                  ((1,), (S, S, S), (S, S, M), 1, 1),
-                  ((S, M), (S, S, S), (S, S, M), 0.6, 0.2),
-                  ((1,), (S, S, S), (S, S, M), 0.6, 0.2),
-                  ((), (S, S, S), (S, S, M), 1, 1),
-                  ((), (S, S, S), (S, S, M), 0.6, 0.2),
-                  ]
->>>>>>> 2f3300f2
 
     def generator():
-        for input_shape, batch1_shape, batch2_shape, beta, alpha in test_cases:
+        for input_shape, batch1_shape, batch2_shape, beta, alpha, is_broadcasting in test_cases:
             if dtype.is_complex:
                 beta_complex, alpha_complex = beta * (1 + 2j), alpha * (2 + 3j)
                 yield SampleInput(make_arg(input_shape), args=(make_arg(batch1_shape), make_arg(batch2_shape)),
-                                  kwargs=dict(beta=beta_complex, alpha=alpha_complex))
+                                  kwargs=dict(beta=beta_complex, alpha=alpha_complex), broadcasts_input=is_broadcasting)
             yield SampleInput(make_arg(input_shape), args=(make_arg(batch1_shape), make_arg(batch2_shape)),
-                              kwargs=dict(beta=beta, alpha=alpha))
+                              kwargs=dict(beta=beta, alpha=alpha), broadcasts_input=is_broadcasting)
 
     return list(generator())
 
