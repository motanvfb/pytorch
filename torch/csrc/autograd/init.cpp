--- conflicted
+++ resolved
@@ -265,8 +265,6 @@
   py::class_<DisableTorchDispatch>(_C_m, "_DisableTorchDispatch")
       .def(py::init<>());
 
-<<<<<<< HEAD
-=======
   py::class_<torch::autograd::SavedVariable>(m, "SavedTensor")
     .def(py::init([]()->torch::autograd::SavedVariable {
       TORCH_CHECK(false, "Trying to create a SavedTensor object from Python is forbidden.");
@@ -276,7 +274,6 @@
         s.register_hooks(std::make_unique<torch::autograd::PySavedVariableHooks>(pack_hook, unpack_hook));
     });
 
->>>>>>> 2b0eddb0
   Py_RETURN_TRUE;
 }
 
