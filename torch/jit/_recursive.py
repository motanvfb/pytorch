import inspect
import torch
import types
import collections
import textwrap
import functools
import warnings
from typing import Dict, List, Set, Type

import torch._jit_internal as _jit_internal
<<<<<<< HEAD
from torch._sources import fake_range
from torch.jit.frontend import get_default_args, get_jit_def, get_class_properties
=======
from torch.jit.frontend import get_default_args, get_jit_class_def, get_jit_def, get_class_properties
>>>>>>> 614afc9d
from torch.jit._builtins import _find_builtin
from torch.jit._check import AttributeTypeIsSupportedChecker
from torch.jit._state import _python_cu, _add_script_class, _get_script_class
from torch.nn import Module


ScriptMethodStub = collections.namedtuple('ScriptMethodStub', ('resolution_callback', 'def_', 'original_method'))
PropertyStub = collections.namedtuple('PropertyStub', ('resolution_callback', 'def_'))


# TODO: there should be a more principled way of doing this.
ignored_attributes = [
    "_version",
    "_parameters",
    "_buffers",
    "_modules",
    "_initializing",
    "_backward_hooks",
    "_forward_hooks",
    "_forward_pre_hooks",
    "_state_dict_hooks",
    "_load_state_dict_pre_hooks",
    "dump_patches",
]

def _compile_and_register_class(obj, rcb, qualified_name):
    script_class = _get_script_class(obj)

    if not script_class:
        ast = get_jit_class_def(obj, obj.__name__)
        defaults = torch.jit.frontend.get_default_args_for_class(obj)
        script_class = torch._C._jit_script_class_compile(qualified_name, ast, defaults, rcb)
        _add_script_class(obj, script_class)

    return script_class

def make_stub(func, name):
    rcb = _jit_internal.createResolutionCallbackFromClosure(func)
    ast = get_jit_def(func, name, self_name="RecursiveScriptModule")
    return ScriptMethodStub(rcb, ast, func)

def make_stub_from_method(nn_module, method_name):
    func = getattr(nn_module, method_name)
    if isinstance(func, ScriptMethodStub):
        return func
    # Make sure the name present in the resulting AST will match the name
    # requested here. The only time they don't match is if you do something
    # like:
    #   def _forward(self):
    #       pass
    #   forward = _forward
    # In this case, the actual function object will have the name `_forward`,
    # even though we requested a stub for `forward`.
    return make_stub(func, method_name)


def make_stubs_from_exported_methods(mod):
    stubs = []
    for name in dir(mod):
        item = getattr(mod, name, None)
        if (
            _jit_internal.get_torchscript_modifier(item)
            is _jit_internal.FunctionModifiers.EXPORT
        ):
            stubs.append(make_stub_from_method(mod, name))

    return stubs

def jit_ignored_properties(module):
    user_annotated_ignored_attributes = getattr(module, "__jit_ignored_attributes__", list())

    def get_properties_names(module):
        return set(k for k, v in vars(module).items() if isinstance(v, property))

    properties = get_properties_names(type(module))
    user_annoted_ignored_properties = set()

    for ignored_attr in user_annotated_ignored_attributes:
        if ignored_attr in properties:
            user_annoted_ignored_properties.add(ignored_attr)
    return user_annoted_ignored_properties

# base types that can be constants
# in addition, tuples and lists of these base types are also considered constants
# If you edit this list, then you also need to edit the handlers in
# ConstantValue in jit/script/init.cpp
_constant_types = (bool, float, int, str, type(None), torch.device, torch.layout, torch.dtype)

def _get_valid_constant(attr, v, owner_type):
    if isinstance(v, _constant_types):
        return v
    elif isinstance(v, tuple) or isinstance(v, list):
        return tuple(_get_valid_constant(attr, x, owner_type) for x in v)
    constants = ", ".join(torch.typename(typ) for typ in _constant_types)
    raise TypeError(textwrap.dedent("""
        '{}' object in attribute '{}.{}' is not a valid constant.
        Valid constants are:
        1. a nn.ModuleList
        2. a value of type {{{}}}
        3. a list or tuple of (2)
        """.format(torch.typename(type(v)), owner_type, attr, constants)))


class SourceContext(torch._C._jit_tree_views.SourceRangeFactory):
    def __init__(self, source, filename, file_lineno, leading_whitespace_len):
        super(SourceContext, self).__init__(source, filename, file_lineno, leading_whitespace_len)


def infer_concrete_type_builder(nn_module, share_types=True):
    """
    Build a ConcreteModuleTypeBuilder from an nn.Module. This
    ConcreteModuleType doesn't have a JIT type associated with it yet, it
    must be filled in by the caller.
    """
    concrete_type_builder = torch._C.ConcreteModuleTypeBuilder(type(nn_module))
    if isinstance(nn_module, (torch.nn.ModuleDict)):
        concrete_type_builder.set_module_dict()
    if isinstance(nn_module, (torch.nn.ModuleList, torch.nn.Sequential)):
        concrete_type_builder.set_module_list()

    class_annotations = getattr(nn_module, '__annotations__', {})
    if isinstance(nn_module, (torch.quantization.QuantWrapper)):
        class_annotations = {}

    # Get user-annotated ignored attributes.
    user_annotated_ignored_attributes = getattr(nn_module, "__jit_ignored_attributes__", list())
    concrete_type_builder.add_ignored_attributes(user_annotated_ignored_attributes)
    ignored_properties = jit_ignored_properties(nn_module)

    # try to infer the type from type annotation or from the object itself
    def infer_type(name, item):
        # The forward function from Module is special; never use this annotations; we
        # need to infer type directly using JIT.  I originally wanted to write
        # this test as isinstance(class_annotations[name], Callable) but
        # isinstance on typing things doesn't seem to work: isinstance(list, Callable)
        # is also true!
        inferred = False
        try:
            if name in class_annotations and class_annotations[name] != torch.nn.Module.__annotations__["forward"]:
                ann_to_type = torch.jit.annotations.ann_to_type(class_annotations[name], fake_range())
                attr_type = torch._C.InferredType(ann_to_type)
            elif isinstance(item, torch.jit.Attribute):
                ann_to_type = torch.jit.annotations.ann_to_type(item.type, fake_range())
                attr_type = torch._C.InferredType(ann_to_type)
            else:
                attr_type = torch._C._jit_try_infer_type(item)
                inferred = True
        except RuntimeError as re:
            raise RuntimeError(
                "Error inferring type for {name}: {item}: {re}".format(name=name, item=item, re=re)
            )

        return attr_type, inferred

    added_names = set()

    for name, item in nn_module._parameters.items():
        if name in user_annotated_ignored_attributes:
            continue

        assert item is None or isinstance(item, torch.Tensor)
        attr_type, _ = infer_type(name, item)
        # We currently have the invariant in various places in our code
        # that parameters must be Tensors. However, the nn.Module API also
        # allows NoneType parameters. These parameters are not returned as
        # part of `parameters()` and its variants, but are available
        # through direct attribute access.
        concrete_type_builder.add_attribute(name, attr_type.type(), True, False)
        added_names.add(name)

    for name, item in nn_module._buffers.items():
        if name in user_annotated_ignored_attributes:
            continue

        assert item is None or isinstance(item, torch.Tensor)
        attr_type, _ = infer_type(name, item)
        concrete_type_builder.add_attribute(name, attr_type.type(), False, True)
        added_names.add(name)

    for name, item in nn_module._modules.items():
        if name in user_annotated_ignored_attributes:
            continue

        attr_type, _ = infer_type(name, item)
        if item is None:
            # Modules can be None. We don't have direct support for optional
            # Modules, so the register it as an NoneType attribute instead.
            concrete_type_builder.add_attribute(name, attr_type.type(), False, False)
            continue
        if attr_type.success():
            assert attr_type.type().is_interface_type()
            # if the type can be inferred, it should be a module interface type
            sub_concrete_type = torch._C.ConcreteModuleType.from_jit_type(attr_type.type())
        else:
            # otherwise we get the concrete module type for item and add it to concrete_type
            sub_concrete_type = get_module_concrete_type(item, share_types)
        concrete_type_builder.add_module(name, sub_concrete_type)

        added_names.add(name)

    # populate constants_set
    constants_set = set(getattr(nn_module, "__constants__", ()))

    # Constants annotated via `Final[T]` rather than being added to `__constants__`
    for name, ann in class_annotations.items():
        if torch._jit_internal.is_final(ann):
            constants_set.add(name)

    for name in constants_set:
        if name in added_names:
            # TODO: We should really error in this case, but its bc-breaking so
            # we need to warn for at least one release
            if name in nn_module._modules:
                hint = "submodule"
            elif name in nn_module._buffers:
                hint = "buffer"
            elif name in nn_module._parameters:
                hint = "parameter"
            else:
                raise AssertionError("added_names must be submodule, parameter, or buffer")

            warnings.warn("'{}' was found in ScriptModule constants, "
                          " but it is a non-constant {}. Consider removing it.".format(name, hint))
            continue
        if not hasattr(nn_module, name):
            # TODO: We should really error in this case, but its bc-breaking so
            # we need to warn for at least one release
            warnings.warn("'{}' was found in ScriptModule constants, "
                          "but was not actually set in __init__. "
                          "Consider removing it.".format(name))
            continue
        value = getattr(nn_module, name)
        concrete_type_builder.add_constant(name, _get_valid_constant(name, value, type(nn_module).__name__))
        added_names.add(name)

    # populate overloads
    overloads = getattr(nn_module, "__overloads__", {})
    # update with any annotated overloads
    overloads.update(get_overload_name_mapping(get_overload_annotations(nn_module, ignored_properties)))
    for name, overloaded_names in overloads.items():
        concrete_type_builder.add_overload(name, overloaded_names)

    for name, value in nn_module.__dict__.items():
        if name in ignored_attributes or name.startswith("__"):
            # Python objects have lots of random attributes attached to them;
            # PyTorch adds a few more. Prevent these from getting compiled.
            continue

        if name in user_annotated_ignored_attributes:
            continue

        if name in added_names:
            # Don't re-add anything we already added
            continue

        # Handle Python function attributes
        if inspect.isfunction(value):
            try:
                scripted_fn = torch.jit.script(value)
                concrete_type_builder.add_function_attribute(
                    name,
                    torch._C._jit_try_infer_type(scripted_fn).type(),
                    value)
            except Exception as e:
                # If we fail to script the function, it isn't a hard error.
                # Instead, we will add it to the list of attributes we failed
                # to convert, with the compilation error.
                hint = ("(This function exists as an attribute on the Python module, "
                        "but we failed to compile it to a TorchScript function. "
                        "\nThe error stack is reproduced here:\n{}").format(e)
                concrete_type_builder.add_failed_attribute(name, hint)
                pass

            continue

        # Handle calls to builtin functions (either bespoke builtins from torch.jit._builtins or
        # a call to an aten function like torch.add)
        builtin_symbol_name = _find_builtin(value)
        if builtin_symbol_name:
            concrete_type_builder.add_builtin_function(name, builtin_symbol_name)
            continue

        # Handle Script function attributes
        if isinstance(value, torch.jit.ScriptFunction):
            concrete_type_builder.add_function_attribute(
                name,
                torch._C._jit_try_infer_type(value).type(),
                value)
            continue

        # If we got here, this is a regular "data" attribute, add it to the concrete type
        attr_type, inferred = infer_type(name, value)
        if attr_type.success():
            concrete_type_builder.add_attribute(name, attr_type.type(), False, False)
        else:
            # TODO: could add more detail here. For example, what the user should do
            # when the pytype is `list` or `NoneType`
            inferred_msg = "Its type was inferred; try adding a type annotation for the attribute." if inferred else ""
            additional_info = f"{attr_type.reason()}. {inferred_msg}"
            hint = "(This attribute exists on the Python module, " \
                f"but we failed to convert Python type: '{torch.typename(type(value))}' " \
                f"to a TorchScript type. {additional_info})"
            concrete_type_builder.add_failed_attribute(name, hint)

    # add hooks to concrete type
    for hook in nn_module._forward_hooks.values():
        concrete_type_builder.add_forward_hook(hook)
    for pre_hook in nn_module._forward_pre_hooks.values():
        concrete_type_builder.add_forward_pre_hook(pre_hook)

    return concrete_type_builder

class ConcreteTypeStore(object):
    type_store: Dict[Type[Module], List[torch._C.ConcreteModuleType]]
    methods_compiled: Set[torch._C.ConcreteModuleType]

    def __init__(self):
        # Python module type => List[ConcreteModuleType)]
        self.type_store = {}
        # ConcreteTypes that have had their methods already compiled
        self.methods_compiled = set()

    def get_or_create_concrete_type(self, nn_module):
        """
        Infer a ConcreteType from this `nn.Module` instance. Underlying JIT
        types are re-used if possible.
        """
        concrete_type_builder = infer_concrete_type_builder(nn_module)

        nn_module_type = type(nn_module)
        if nn_module_type not in self.type_store:
            self.type_store[nn_module_type] = []

        # Search the type store for an already-available JIT type
        known_types = self.type_store[nn_module_type]
        for known_type in known_types:
            if known_type.equals(concrete_type_builder):
                return known_type

        # We didn't find anything; generate a new JIT type from this concrete type
        concrete_type = concrete_type_builder.build()
        self.type_store[nn_module_type].append(concrete_type)
        return concrete_type

concrete_type_store = ConcreteTypeStore()


def create_methods_and_properties_from_stubs(concrete_type, method_stubs, property_stubs):
    method_defs = [m.def_ for m in method_stubs]
    method_rcbs = [m.resolution_callback for m in method_stubs]
    method_defaults = [get_default_args(m.original_method) for m in method_stubs]

    property_defs = [p.def_ for p in property_stubs]
    property_rcbs = [p.resolution_callback for p in property_stubs]

    concrete_type._create_methods_and_properties(property_defs, property_rcbs, method_defs, method_rcbs, method_defaults)

def create_hooks_from_stubs(concrete_type, hook_stubs, pre_hook_stubs):
    hook_defs = [h.def_ for h in hook_stubs]
    hook_rcbs = [h.resolution_callback for h in hook_stubs]

    pre_hook_defs = [h.def_ for h in pre_hook_stubs]
    pre_hook_rcbs = [h.resolution_callback for h in pre_hook_stubs]

    concrete_type._create_hooks(hook_defs, hook_rcbs, pre_hook_defs, pre_hook_rcbs)

def get_module_concrete_type(nn_module, share_types=True):
    """
    Gets a concrete type for nn_modules. If share_types is True, the concrete
    type is fetched from concrete_type_store. If it is False, a new concrete type
    is created without first searching concrete_type_store.

    Args:
        nn_module:  The original Python nn.Module that we are creating a ScriptModule for.
        share_types = Whether to share underlying JIT types between modules (if possible).

    Returns:
        A concrete type for nn_module.
    """
    assert isinstance(nn_module, Module)
    if isinstance(nn_module, torch.jit.ScriptModule) and \
            hasattr(nn_module, "_concrete_type"):
        return nn_module._concrete_type

    if share_types:
        # Look into the store of cached JIT types
        concrete_type = concrete_type_store.get_or_create_concrete_type(nn_module)
    else:
        # Get a concrete type directly, without trying to re-use an existing JIT
        # type from the type store.
        concrete_type_builder = infer_concrete_type_builder(nn_module, share_types)
        concrete_type_builder.set_poisoned()
        concrete_type = concrete_type_builder.build()

    return concrete_type

def create_script_class(obj):
    """
    Create and return a RecursiveScriptClass instance from a Python object.

    Arguments:
        obj: A Python object.
    """
    qualified_class_name = _jit_internal._qualified_name(type(obj))
    rcb = _jit_internal.createResolutionCallbackForClassMethods(type(obj))
    # Script the type of obj if it hasn't already been scripted.
    _compile_and_register_class(type(obj), rcb, qualified_class_name)
    class_ty = _python_cu.get_class(qualified_class_name)
    # Create an empty torch._C.ScriptObject with the scripted type.
    cpp_object = torch._C._create_object_with_type(class_ty)
    # Copy all of the attributes over to the torch._C.ScriptObject.
    for name, value in obj.__dict__.items():
        cpp_object.setattr(name, value)

    # Wrap the torch._C.ScriptObject in a RecursiveScriptClass instance.
    return wrap_cpp_class(cpp_object)

def create_script_module(nn_module, stubs_fn, share_types=True, is_tracing=False):
    """
    Creates a new ScriptModule from an nn.Module

    Args:
        nn_module:  The original Python nn.Module that we are creating a ScriptModule for.
        stubs_fn:  Lambda that takes an nn.Module and generates a list of ScriptMethodStubs to compile.
        share_types:  Whether to share underlying JIT types between modules (if possible).
            NOTE: Only set to False this when we cannot guarantee type sharing will work
                correctly. This only happens today for traced modules, where the same
                module can produce different traced methods depending on the inputs.
        is_tracing: Whether this function is called during tracing or scripting. If tracing,
                we don't need to do AttributeTypeIsSupportedChecker because all the unsupported
                attributes will be baked as constant in the tracing graph. In addition,
                this check significantly slows down the traced modules when the module size is big.
    """
    assert not isinstance(nn_module, torch.jit.RecursiveScriptModule)
    check_module_initialized(nn_module)
    concrete_type = get_module_concrete_type(nn_module, share_types)
    if not is_tracing:
        AttributeTypeIsSupportedChecker().check(nn_module)
    return create_script_module_impl(nn_module, concrete_type, stubs_fn)

def create_script_module_impl(nn_module, concrete_type, stubs_fn):
    """
    Convert an nn.Module to a RecursiveScriptModule.

    Args:
        nn_module:  The original Python nn.Module that we are creating a ScriptModule for.
        concrete_type:  The fully initialized ConcreteType of the module.
        stubs_fn:  Lambda that takes an nn.Module and generates a list of ScriptMethodStubs to compile.
    """
    cpp_module = torch._C._create_module_with_type(concrete_type.jit_type)
    method_stubs = stubs_fn(nn_module)
    property_stubs = get_property_stubs(nn_module)
    hook_stubs, pre_hook_stubs = get_hook_stubs(nn_module)

    user_annotated_ignored_attributes = getattr(nn_module, "__jit_ignored_attributes__", list())
    ignored_properties = jit_ignored_properties(nn_module)

    def init_fn(script_module):
        # Initialize the ScriptModule:
        # 1. Copy the attributes/parameters/buffers from the original `nn_module` to the new ScriptModule.
        for name, (attr_type, is_param) in concrete_type.get_attributes().items():
            orig_value = getattr(nn_module, name)
            orig_value = orig_value.value if isinstance(orig_value, torch.jit.Attribute) else orig_value
            cpp_module.setattr(name, orig_value)

        # 2. Copy the submodules from the original `nn_module` to the new ScriptModule,
        #    recursively scripting them.
        for name, sub_concrete_type in concrete_type.get_modules():
            orig_value = getattr(nn_module, name)
            assert isinstance(orig_value, Module), "Expected Module but got {}".format(type(orig_value))
            module_type = sub_concrete_type.jit_type
            if isinstance(module_type, torch._C.InterfaceType):
                # use the interface inference rule to compile the module
                scripted = interface_script(module_type, orig_value)
            elif isinstance(orig_value, torch.jit.ScriptModule):
                scripted = orig_value
            else:
                # always reuse the provided stubs_fn to infer the methods to compile
                scripted = create_script_module_impl(orig_value, sub_concrete_type, stubs_fn)

            cpp_module.setattr(name, scripted)
            script_module._modules[name] = scripted

        # 3. Copy @ignored/@unused methods and attrs from the original `nn_module` to the new ScriptModule.
        #    This ensures we can access these Python methods on the ScriptModule.
        for name in dir(nn_module):
            if name in ignored_properties:
                continue
            item = getattr(nn_module, name, None)
            if inspect.ismethod(item) and _jit_internal.is_ignored_fn(item):
                unbound_function = getattr(nn_module, name).__func__
                bound_method = unbound_function.__get__(script_module)
                setattr(script_module, name, bound_method)
            elif concrete_type.is_ignored_attribute(name):
                setattr(script_module, name, item)

        # For convenience, attach the concrete type to the new ScriptModule
        script_module._concrete_type = concrete_type

    # Actually create the ScriptModule, initializing it with the function we just defined
    script_module = torch.jit.RecursiveScriptModule._construct(cpp_module, init_fn)

    # Compile methods if necessary
    if concrete_type not in concrete_type_store.methods_compiled:
        create_methods_and_properties_from_stubs(concrete_type, method_stubs, property_stubs)
        # Create hooks after methods to ensure no name collisions between hooks and methods.
        # If done before, hooks can overshadow methods that aren't exported.
        create_hooks_from_stubs(concrete_type, hook_stubs, pre_hook_stubs)
        torch._C._run_emit_module_hook(cpp_module)
        concrete_type_store.methods_compiled.add(concrete_type)

    # Copy the forward hooks and pre-hooks to the new ScriptModule
    # to allow the hooks to be run from eager as ScriptFunctions
    for idx, fn in enumerate(script_module._c._get_forward_pre_hooks()):
        script_module._forward_pre_hooks[idx] = fn
    for idx, fn in enumerate(script_module._c._get_forward_hooks()):
        script_module._forward_hooks[idx] = fn


    # Special handling so methods like __len__ work in script methods on classes derived from containers
    if isinstance(nn_module, (torch.nn.ModuleList, torch.nn.Sequential, torch.nn.ModuleDict)) and \
            '__len__' not in cpp_module._method_names():
        script_module.define("def __len__(self):\n   return {}\n".format(len(nn_module)))
    if isinstance(nn_module, torch.nn.ModuleDict) and \
            '__contains__' not in cpp_module._method_names():
        if len(nn_module.keys()):
            keys = repr(list(nn_module.keys()))
            script_module.define("def __contains__(self, key: str):\n   return key in {}\n".format(keys))
        else:
            script_module.define("def __contains__(self, key: str):\n   return False\n")


    # Make the compiled methods available to the Python ScriptModule class.
    for method_stub in method_stubs:
        if method_stub.original_method is None:
            # define()'d methods don't have an Python original_method, so we
            # don't need to do any Python re-wrapping stuff
            continue

        name = method_stub.original_method.__name__
        if name != method_stub.def_.name().name:
            # TODO: Why skip this? Because @torch.jit._overload_method will
            # mangle the name of the function.
            continue
        script_method = cpp_module._get_method(name)

        # Wrap the original to propagate docstrings and such.
        # TODO: we don't currently do this functions that are recursively
        # compiled, we should.
        wrapped_script_method = functools.wraps(method_stub.original_method)(script_method)

        # Add the methods to the script_module directly. This ensures they will
        # be found first when `name` is looked up (as opposed to the stubs or
        # nn.Module.forward)
        script_module.__dict__[name] = wrapped_script_method


    # Make module properties available on the Python ScriptModule class.
    for property_stub in property_stubs:
        property_name = property_stub.def_.name().name
        fget = cpp_module._get_method(property_stub.def_.getter_name().name)
        # Setter is optional, so it may not exist.
        setter_name = property_stub.def_.setter_name()
        fset = cpp_module._get_method(setter_name.name) if setter_name else None
        script_module.__dict__[property_name] = property(property_name, fget, fset)  # type: ignore[arg-type]

    # copy over python methods to script module if they aren't defined on the script module
    # this is currently an internal api used only on module containers
    for name in dir(nn_module):
        if name in ignored_properties:
            continue
        item = getattr(nn_module, name, None)
        if _jit_internal.get_torchscript_modifier(item) is _jit_internal.FunctionModifiers.COPY_TO_SCRIPT_WRAPPER:
            add_python_attr_to_scripted_model(script_module, nn_module, name)

    return script_module


# We define shims of certain attributes on the RecursiveScriptModule to support
# magic methods. To check if a script model defines an attribute we need
# to also check that the attribute is not the shim
def script_model_defines_attr(script_model, attr):
    script_attr = getattr(script_model, attr, None)
    if script_attr is None:
        return False
    default_attr = getattr(torch.jit.RecursiveScriptModule, attr, None)
    if default_attr is None:
        return False
    return script_attr != default_attr

def add_python_attr_to_scripted_model(script_model, orig, attr):
    if hasattr(orig, attr) and script_model_defines_attr(script_model, attr):
        setattr(script_model, attr, getattr(orig, attr))

def get_overload_annotations(mod, jit_ignored_properties):
    # original function => [(mangled overload name, overload function)]
    overloads = {}

    for name in dir(type(mod)):
        if name in jit_ignored_properties:
            continue
        item = getattr(mod, name, None)
        if not callable(item):
            continue

        # builtin functions like repr() in python 2 do not have __module__ defined
        if hasattr(item, "__module__") and item.__module__ is not None:
            method_overloads = _jit_internal._get_overloaded_methods(item, mod.__class__)
            if method_overloads is None:
                continue

            names = [name + "__" + str(i) for i in range(len(method_overloads))]
            overloads[item] = list(zip(names, method_overloads))

    return overloads

def get_overload_name_mapping(overload_info):
    # Same format as __overloads__
    # original function => [overload names]
    overload_name_mappings: Dict[str, List[str]] = {}
    for orig_fn, overloads in overload_info.items():
        original_name = orig_fn.__name__
        if original_name not in overload_name_mappings:
            overload_name_mappings[original_name] = []

        for overload_name, _ in overloads:
            overload_name_mappings[original_name].append(overload_name)
    return overload_name_mappings

def _check_no_signature(func):
    signature = torch.jit.annotations.get_signature(func, None, fake_range(), inspect.ismethod(func))
    if signature is None:
        qual_name = _jit_internal._qualified_name(func)
        raise RuntimeError("Must explicitly add type annotations to overloaded functions: {}".format(qual_name))

def make_stubs_for_overloads(overload_info):
    overload_stubs = []
    for orig_fn, overloads in overload_info.items():
        orig_ast = get_jit_def(orig_fn, orig_fn.__name__, self_name="RecursiveScriptModule")
        for overload_name, overload_fn in overloads:
            _check_no_signature(overload_fn)
            over_ast = get_jit_def(overload_fn, overload_fn.__name__, self_name="RecursiveScriptModule")
            new_ast = torch._C._replace_overloaded_method_decl(over_ast.decl(), orig_ast, overload_name)
            _rcb = _jit_internal.createResolutionCallbackFromClosure(orig_fn)
            overload_stubs.append(ScriptMethodStub(_rcb, new_ast, overload_fn))
    return overload_stubs

def check_module_initialized(mod):
    assert isinstance(mod, torch.nn.Module)
    if not hasattr(mod, '_parameters'):
        raise RuntimeError("'{}' has not been initialized, did you forget to call 'super()'?"
                           .format(torch.typename(type(mod))))

    # This is to avoid importing torch.distributed.nn
    if not hasattr(mod, 'remote_parameters'):
        for name, param in mod._parameters.items():
            if param is not None and torch.nn.parameter.is_lazy(param):
                raise RuntimeError("'{}' has uninitialized parameters {}. Did you forget to run a forward pass?"
                                   .format(torch.typename(type(mod)), name))
        for name, buf in mod._buffers.items():
            if buf is not None and torch.nn.parameter.is_lazy(buf):
                raise RuntimeError("'{}' has uninitialized buffers {}. Did you forget to run a forward pass?"
                                   .format(torch.typename(type(mod)), name))

def infer_methods_to_compile(nn_module):
    """
    Implements the default rules for which methods should act as starting
    points for compilation (TODO add a link when the rules are published).
    """
    check_module_initialized(nn_module)
    user_annotated_ignored_attributes = getattr(nn_module, "__jit_ignored_attributes__", list())
    ignored_properties = jit_ignored_properties(nn_module)

    methods: List[str] = []
    if hasattr(nn_module, 'forward') and not _jit_internal.is_ignored_fn(nn_module.forward):
        forward_func = getattr(nn_module.forward, "__func__", None)
        module_forward = getattr(torch.nn.Module, "forward", None)
        if forward_func != module_forward:
            methods = ['forward']

    exported = []
    for name in dir(nn_module):
        if name in ignored_properties:
            continue
        item = getattr(nn_module, name, None)
        if _jit_internal.get_torchscript_modifier(item) is _jit_internal.FunctionModifiers.EXPORT:
            exported.append(name)

    methods = methods + exported

    overload_name_mappings = dict(getattr(nn_module, "__overloads__", {}))
    overload_info = get_overload_annotations(nn_module, ignored_properties)
    overload_name_mappings.update(get_overload_name_mapping(overload_info))
    overload_stubs = make_stubs_for_overloads(overload_info)

    nn_module.__overloads__ = overload_name_mappings

    # we shouldn't directly compile overloaded methods, just its overloads
    def ignore_overloaded(method_name):
        return method_name not in overload_name_mappings

    filtered_methods = filter(ignore_overloaded, methods)

    # Unique the methods. We don't want to use a set to store the methods because it
    # introduces non-determinism to compile order.
    uniquer: Set[str] = set()
    uniqued_methods = []
    for name in filtered_methods:
        if name in uniquer:
            continue
        uniqued_methods.append(name)
        uniquer.add(name)

    stubs = []
    for method in uniqued_methods:
        stubs.append(make_stub_from_method(nn_module, method))
    return overload_stubs + stubs


def get_hook_stubs(nn_module):
    """
    Returns forward hook and pre_hook ScriptModuleStubs
    """
    check_module_initialized(nn_module)
    hook_map: Dict = {}

    hook_stubs = []
    for hook in nn_module._forward_hooks.values():
        if hook.__name__ in hook_map:
            if id(hook) != id(hook_map[hook.__name__]):
                raise RuntimeError(
                    f"Hook '{hook.__name__}' on {type(nn_module).__name__} "
                    "has at least two different python definitions."
                    " Please use unique names for all hooks."
                )
        else:
            hook_map[hook.__name__] = hook
        hook_stubs.append(make_stub(hook, hook.__name__))

    pre_hook_stubs = []
    for pre_hook in nn_module._forward_pre_hooks.values():
        if pre_hook.__name__ in hook_map:
            if id(pre_hook) != id(hook_map[pre_hook.__name__]):
                raise RuntimeError(
                    f"Pre-hook '{pre_hook.__name__}' on {type(nn_module).__name__} "
                    "has at least two different python definitions."
                    " Please use unique names for all hooks."
                )
        else:
            hook_map[pre_hook.__name__] = pre_hook
        pre_hook_stubs.append(make_stub(pre_hook, pre_hook.__name__))

    return hook_stubs, pre_hook_stubs


def get_property_stubs(nn_module):
    """
    Create property stubs for the properties of the module by creating method
    stubs for the getter and setter.
    """
    module_ty = type(nn_module)
    properties_asts = get_class_properties(module_ty, self_name="RecursiveScriptModule")
    rcbs = {}

    for name in dir(module_ty):
        item = getattr(module_ty, name, None)
        if isinstance(item, property):
            if not item.fget:
                raise RuntimeError(f'Property {name} of {nn_module.__name__} must have a getter')

            rcbs[name] = _jit_internal.createResolutionCallbackFromClosure(item.fget)

    stubs = [PropertyStub(rcbs[ast.name().name], ast) for ast in properties_asts]
    return stubs


def interface_script(mod_interface, nn_module):
    """
    Makes a ScriptModule from an nn.Module, using the interface methods rule for
    determining which methods to compile.

    Args:
        mod_interface: the interface type that the module have
        nn_module:  The original Python nn.Module that we are creating a ScriptModule for.
    """
    if isinstance(nn_module, torch.jit.ScriptModule):
        return nn_module

    check_module_initialized(nn_module)

    def infer_interface_methods_to_compile(nn_module):
        """
        Rule to infer the methods from the interface type to know which
        methods need to act as starting points for compilation.
        """
        stubs = []
        for method in mod_interface.getMethodNames():
            stubs.append(make_stub_from_method(nn_module, method))
        return stubs

    return create_script_module(nn_module, infer_interface_methods_to_compile)

def try_compile_fn(fn, loc):
    if _jit_internal.is_ignored_fn(fn):
        # Don't do anything for @ignore'd functions
        return None

    if isinstance(fn, torch.nn.Module):
        # Since modules are callable pybind recognizes them as functions, but
        # don't do anything for them
        return None

    if not inspect.isfunction(fn) and not inspect.ismethod(fn):
        raise RuntimeError("`{}` is not a function. Recursive scripting only supports "
                           "Python functions or methods currently.\n"
                           "Consider manually annotating `{}` with @torch.jit.script.".format(fn, fn))

    # We don't have the actual scope where the function was defined, but we can
    # extract the necessary info from the closed over variables on the function
    # object
    rcb = _jit_internal.createResolutionCallbackFromClosure(fn)
    return torch.jit.script(fn, _rcb=rcb)

def wrap_cpp_class(cpp_class):
    """
    Wrap this torch._C.Object in a Python RecursiveScriptClass.
    """
    return torch.jit.RecursiveScriptClass(cpp_class)

def wrap_cpp_module(cpp_module):
    """
    Wrap this torch._C.ScriptModule in a Python ScriptModule, recursively for all submodules
    """
    def init_fn(script_module):
        for name, cpp_module in torch._C.ModuleDict(script_module._c).items():
            setattr(script_module, name, wrap_cpp_module(cpp_module))
        script_module._concrete_type = torch._C.ConcreteModuleType.from_jit_type(script_module._c._type())

        for idx, fn in enumerate(script_module._c._get_forward_pre_hooks()):
            script_module._forward_pre_hooks[idx] = fn
        for idx, fn in enumerate(script_module._c._get_forward_hooks()):
            script_module._forward_hooks[idx] = fn

    return torch.jit.RecursiveScriptModule._construct(cpp_module, init_fn)

def compile_unbound_method(concrete_type, fn):
    if _jit_internal.is_ignored_fn(fn):
        return None
    stub = make_stub(fn, fn.__name__)
    with torch._jit_internal._disable_emit_hooks():
        # We don't want to call the hooks here since the graph that is calling
        # this function is not yet complete
        create_methods_and_properties_from_stubs(concrete_type, (stub,), ())
    return stub

def lazy_bind(concrete_type, unbound_method):
    """
    Returns a function that lazily binds `unbound_method` to a provided
    Module IValue, then invokes the method. We do this so that any Python
    shenanigans that will poison type sharing are impossible at compile
    time.
    """
    def lazy_binding_method(cpp_module, *args):
        def init_fn(script_module):
            orig_class = concrete_type.py_class

            # Copy @ignored/@unused methods from the original module to the new one.
            # This ensures they are available during execution.
            for name in dir(orig_class):
                item = getattr(orig_class, name, None)
                if _jit_internal.is_ignored_fn(item):
                    setattr(script_module, name, item)

            # Copy constants over so they are available during execution.
            for name, value in concrete_type.get_constants().items():
                setattr(script_module, name, value)

        script_module = torch.jit.RecursiveScriptModule._construct(cpp_module, init_fn)
        method = types.MethodType(unbound_method, script_module)
        return method(*args)

    # make the lazy binding method "look like" the original method
    lazy_binding_method.original_fn = unbound_method  # type: ignore[attr-defined]
    lazy_binding_method.__name__ = unbound_method.__name__
    torch._jit_internal.copy_torchscript_modifier(unbound_method, lazy_binding_method)

    return lazy_binding_method<|MERGE_RESOLUTION|>--- conflicted
+++ resolved
@@ -8,12 +8,8 @@
 from typing import Dict, List, Set, Type
 
 import torch._jit_internal as _jit_internal
-<<<<<<< HEAD
 from torch._sources import fake_range
-from torch.jit.frontend import get_default_args, get_jit_def, get_class_properties
-=======
 from torch.jit.frontend import get_default_args, get_jit_class_def, get_jit_def, get_class_properties
->>>>>>> 614afc9d
 from torch.jit._builtins import _find_builtin
 from torch.jit._check import AttributeTypeIsSupportedChecker
 from torch.jit._state import _python_cu, _add_script_class, _get_script_class
@@ -625,6 +621,10 @@
             if method_overloads is None:
                 continue
 
+            if item.__func__ in method_overloads:
+                raise RuntimeError(_jit_internal.get_overload_no_implementation_error_message(
+                    'method', item.__func__))
+
             names = [name + "__" + str(i) for i in range(len(method_overloads))]
             overloads[item] = list(zip(names, method_overloads))
 
