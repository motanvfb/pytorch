--- conflicted
+++ resolved
@@ -37,11 +37,8 @@
 from fx.test_fx_const_fold import TestConstFold  # noqa: F401
 if sys.version_info >= (3, 7):
     from fx.test_gradual_type import AnnotationsTest  # noqa: F401
-<<<<<<< HEAD
 if sys.version_info >= (3, 7):
     from fx.test_gradual_type import TypeCheckerTest  # noqa: F401
-=======
->>>>>>> 7a4ffbd1
 from typing import Any, Callable, Dict, NamedTuple, List, Optional, Tuple, Union
 from torch.testing._internal.common_utils import run_tests, TEST_WITH_ROCM, IS_WINDOWS, IS_FBCODE, IS_MACOS
 from torch.testing._internal.jit_utils import JitTestCase
