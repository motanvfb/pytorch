import argparse
import datetime
import re
import sys
from collections import defaultdict

import torch
from torch._C import parse_schema


# The date specifies how long the allowlist exclusion should apply to.
#
#   - If we NEVER give BC guarantee for an operator, you can put the
#     date arbitrarily far in the future.
#   - Otherwise, pick a date that is far enough in the future that you
#     believe you can land your diff before then.
#
# Allowlist entries can be removed after the date listed on them passes.
#
# Allowlist item format:
# [
#   0: function name regex
#   1: date until which the allowlist entry is valid
#   2: (optional) function argument regex
# ]
#
# NB: function name DOES NOT include overload name!
allow_list = [
    ("c10_experimental", datetime.date(2222, 1, 1)),
    # Internal
    ("static", datetime.date(9999, 1, 1)),
    ("prim::ModuleDictIndex", datetime.date(9999, 1, 1)),
    ("prim::MKLDNNRelu6", datetime.date(9999, 1, 1)),
    ("prim::MKLDNNRelu6_", datetime.date(9999, 1, 1)),
    # Internal, profiler-specific ops
    ("profiler::_call_end_callbacks_on_jit_fut*", datetime.date(9999, 1, 1)),
    ("profiler::_record_function_enter", datetime.date(9999, 1, 1)),
    ("aten::_qr_helper", datetime.date(2021, 1, 31)),
    ("aten::fft", datetime.date(2021, 1, 31)),
    ("aten::ifft", datetime.date(2021, 1, 31)),
    ("aten::irfft", datetime.date(2021, 1, 31)),
    ("aten::rfft", datetime.date(2021, 1, 31)),
    ("aten::linalg_svd", datetime.date(2021, 5, 15)),
    ("aten::_cholesky_helper", datetime.date(9999, 1, 1)),
    ("aten::_lstsq_helper", datetime.date(9999, 1, 1)),
    ("aten::linalg_lstsq", datetime.date(2021, 5, 1)),
    ("aten::_svd_helper", datetime.date(2021, 1, 31)),
    ("aten::_syevd_helper", datetime.date(9999, 1, 1)),
    ("aten::_lu_solve_helper", datetime.date(9999, 1, 1)),
    ("aten::_linalg_solve_out_helper_", datetime.date(9999, 1, 1)),
    ("aten::_cudnn_rnn_flatten_weight", datetime.date(2020, 12, 31)),
    ("aten::_cudnn_rnn", datetime.date(2020, 12, 31)),
    ("aten::_cudnn_rnn_backward", datetime.date(2020, 12, 31)),
    ("aten::quantile", datetime.date(2021, 1, 31)),
    ("aten::nanquantile", datetime.date(2021, 1, 31)),
    ("aten::make_dual", datetime.date(2021, 2, 20)),
    ("aten::unpack_dual", datetime.date(2021, 2, 20)),
    ("aten::_fft_with_size", datetime.date(2021, 1, 31)),
    ("aten::thnn_conv_depthwise2d_backward", datetime.date(2021, 1, 31)),
    ("aten::slow_conv3d_backward", datetime.date(2021, 1, 31)),
    ("aten::thnn_conv2d_backward", datetime.date(2021, 1, 31)),
    ("aten::slow_conv_transpose3d_backward", datetime.date(2021, 1, 31)),
    ("aten::slow_conv_transpose2d_backward", datetime.date(2021, 1, 31)),
    ("aten::set_", datetime.date(2021, 1, 31)),
    ("aten::native_layer_norm", datetime.date(2021, 1, 31)),
    ("aten::native_layer_norm_backward", datetime.date(2021, 1, 31)),
    ("aten::elu_backward", datetime.date(2021, 1, 31)),
    ("aten::_multinomial_alias_setup", datetime.date(2021, 1, 31)),
    ("aten::_multinomial_alias_draw", datetime.date(2021, 1, 31)),
    ("prim::profile_optional", datetime.date(2021, 1, 31)),
    ("aten::fake_quantize_per_tensor_affine_backward", datetime.date(2021, 2, 20)),
    ("aten::fake_quantize_per_channel_affine_backward", datetime.date(2021, 2, 20)),
    ("aten::rowwise_prune", datetime.date(9999, 1, 1)),
    ("aten::_mode*", datetime.date(2021, 5, 2)),
    ("aten::linalg_multi_dot", datetime.date(2021, 3, 25)),
    ("aten::coalesce", datetime.date(2021, 4, 15)),
    ("aten::empty_meta", datetime.date(2021, 4, 1)),
    ("aten::div", datetime.date(2021, 4, 28)),
    ("aten::divide", datetime.date(2021, 4, 28)),
    ("aten::_var", datetime.date(2021, 5, 28)),
    ("aten::_std", datetime.date(2021, 5, 28)),
    ("aten::batch_norm_backward_elemt", datetime.date(2021, 5, 1)),
    ("aten::assert_async", datetime.date(2021, 5, 1)),
    ("aten::cumprod_backward", datetime.date(2021, 5, 1)),
    ("aten::_triangular_solve_helper", datetime.date(9999, 1, 1)),
    ("aten::_addmv_impl_", datetime.date(2021, 5, 15)),
    ("aten::adaptive_avg_pool3d_backward", datetime.date(9999, 1, 1)),
    ("aten::_embedding_bag_dense_backward", datetime.date(9999, 1, 1)),
    ("aten::_amp_update_scale", datetime.date(2021, 6, 1)),
    ("aten::randperm", datetime.date(9999, 1, 1)),
    ("aten::linalg_vector_norm", datetime.date(2021, 5, 15)),
    ("aten::repeat_interleave", datetime.date(2021, 6, 26)),
    ("aten::one_hot", datetime.date(2021, 6, 15)),
    ("aten::slice", datetime.date(2021, 6, 30)),
    ("aten::conj", datetime.date(2021, 8, 1)),
    ("aten::_conj", datetime.date(2021, 8, 1)),
    ("aten::conj.out", datetime.date(2021, 8, 1)),
    ("aten::segment_reduce_backward", datetime.date(2021, 6, 15)),
    ("aten::segment_reduce", datetime.date(2021, 8, 26)),
    ("aten::_segment_reduce_backward", datetime.date(2021, 8, 26)),
    ("aten::_view_as_real_physical", datetime.date(2021, 8, 1)),
    ("aten::_bmm", datetime.date(2021, 8, 14)),
    ("aten::_bmm.out", datetime.date(2021, 8, 14)),
<<<<<<< HEAD
    ("aten::_cumsum", datetime.date(2021, 8, 31)),
=======
    ("aten::_fake_quantize_per_tensor_affine_cachemask_tensor_qparams", datetime.date(2021, 8, 15)),
>>>>>>> 8a2063e5
]

def allow_listed(schema, allow_list):
    for item in allow_list:
        if item[1] < datetime.date.today():
            continue
        regexp = re.compile(item[0])
        if regexp.search(schema.name):
            if len(item) > 2:
                # if arguments regex is present, use it
                regexp_args = re.compile(item[2])
                return bool(regexp_args.search(str(schema)))
            return True
    return False


# The nightly will fail to parse newly added syntax to schema declarations
# Add new schemas that will fail the nightly here
dont_parse_list = [
    ("_TorchScriptTesting.*", datetime.date(2099, 9, 17)),
    ("test_backend", datetime.date(2099, 9, 17)),
    ("dist_c10d", datetime.date(2021, 1, 30)),
]


def dont_parse(schema_line):
    for item in dont_parse_list:
        if item[1] < datetime.date.today():
            continue
        regexp = re.compile(item[0])
        if regexp.search(schema_line):
            return True
    return False


def check_bc(existing_schemas):
    new_schemas = torch._C._jit_get_all_schemas()
    new_schemas += torch._C._jit_get_custom_class_schemas()
    new_schema_dict = defaultdict(list)
    for s in new_schemas:
        new_schema_dict[s.name].append(s)

    is_bc = True
    broken_ops = []
    for existing_schema in existing_schemas:
        if allow_listed(existing_schema, allow_list):
            print("schema: ", str(existing_schema), " found on allowlist, skipping")
            continue
        print("processing existing schema: ", str(existing_schema))
        matching_new_schemas = new_schema_dict.get(existing_schema.name, [])
        found = False
        for matching_new_schema in matching_new_schemas:
            if matching_new_schema.is_backward_compatible_with(existing_schema):
                found = True
                break
        if not found:
            print(
                "Can NOT find backward compatible schemas after changes "
                "for schema {} from the following candidates:\n[\n{}\n]".format(
                    str(existing_schema),
                    "\n\t".join(str(s) for s in matching_new_schemas),
                )
            )
            # TODO Print out more details about why candidates don't match.
            broken_ops.append(str(existing_schema))
            is_bc = False
    if is_bc:
        print("Found backward compatible schemas for all existing schemas")
    else:
        print(
            "The PR is introducing backward incompatible changes to the "
            "operator library. Please contact PyTorch team to confirm "
            "whether this change is wanted or not. \n\nBroken ops: "
            "[\n\t{}\n]".format("\n\t".join(broken_ops))
        )
    return is_bc


if __name__ == "__main__":
    parser = argparse.ArgumentParser(description="Process some integers.")
    parser.add_argument(
        "--existing-schemas",
        help="filename to load existing schemas",
        type=str,
        default="schemas.txt",
    )
    args = parser.parse_args()
    existing_schema_dict = dict()
    slist = []
    with open(args.existing_schemas, "r") as f:
        while True:
            line = f.readline()
            if not line:
                break

            if dont_parse(line.strip()):
                print("Not parsing schema line: ", line.strip())
                continue
            s = parse_schema(line.strip())
            slist.append(s)

    if not check_bc(slist):
        sys.exit(1)<|MERGE_RESOLUTION|>--- conflicted
+++ resolved
@@ -101,11 +101,8 @@
     ("aten::_view_as_real_physical", datetime.date(2021, 8, 1)),
     ("aten::_bmm", datetime.date(2021, 8, 14)),
     ("aten::_bmm.out", datetime.date(2021, 8, 14)),
-<<<<<<< HEAD
+    ("aten::_fake_quantize_per_tensor_affine_cachemask_tensor_qparams", datetime.date(2021, 8, 15)),
     ("aten::_cumsum", datetime.date(2021, 8, 31)),
-=======
-    ("aten::_fake_quantize_per_tensor_affine_cachemask_tensor_qparams", datetime.date(2021, 8, 15)),
->>>>>>> 8a2063e5
 ]
 
 def allow_listed(schema, allow_list):
